--- conflicted
+++ resolved
@@ -85,12 +85,13 @@
     if !cfg!(test) {
         let args = std::env::args().collect::<Vec<_>>();
         let given_process = args.first().unwrap().split('/').last().unwrap();
-<<<<<<< HEAD
+      // TODO: resolve this
+// <<<<<<< target-mirrord
         let config = LayerConfig::init_from_env().unwrap();
         deprecation_check(&config);
         if should_load(given_process, &config.skip_processes) {
             init(config);
-=======
+// =======
 
         let config = std::env::var("MIRRORD_CONFIG_FILE")
             .ok()
@@ -114,7 +115,7 @@
 
                 std::process::exit(-1);
             }
->>>>>>> cef505bf
+// >>>>>>> main
         }
     }
 }
