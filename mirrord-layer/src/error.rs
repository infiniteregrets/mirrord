--- conflicted
+++ resolved
@@ -69,7 +69,6 @@
     #[error("mirrord-layer: Unmatched pong!")]
     UnmatchedPong,
 
-<<<<<<< HEAD
     #[error("mirrord-layer: Failed to get `KubeConfig`!")]
     KubeConfigError(#[from] InferConfigError),
 
@@ -84,10 +83,9 @@
 
     #[error("mirrord-layer: Timed Out!")]
     TimeOutError,
-=======
+
     #[error("mirrord-layer: DNS does not resolve!")]
     DNSNoName,
->>>>>>> 286a9bf7
 }
 
 // Cannot have a generic From<T> implementation for this error, so explicitly implemented here.
