#![feature(c_variadic)]
#![feature(once_cell)]
#![feature(result_option_inspect)]
#![feature(const_trait_impl)]
#![feature(naked_functions)]
#![feature(result_flattening)]
#![feature(io_error_uncategorized)]
#![feature(let_chains)]
#![feature(async_closure)]
#![feature(try_trait_v2)]
#![feature(try_trait_v2_residual)]
#![feature(trait_alias)]
#![feature(c_size_t)]
#![feature(pointer_byte_offsets)]
#![allow(rustdoc::private_intra_doc_links)]

//! Loaded dynamically with your local process.
//!
//! Paired with [`mirrord-agent`], it makes your local process behave as if it was running in a
//! remote context.
//!
//! Check out the [Introduction](https://mirrord.dev/docs/overview/introduction/) guide to learn
//! more about mirrord.
//!
//! ## How it works
//!
//! This crate intercepts your processes' [`libc`] calls, and instead of executing them locally (as
//! normal), it instead forwards them as a message to the mirrord-agent pod.
//! The operation is executed there, with the result being returned back to `mirrord-layer`, and
//! finally to the original [`libc`] call.
//!
//! ### Example
//!
//! Let's say you have a Node.js app that just opens a file, like this:
//!
//! - `open-file.mjs`
//!
//! ```js
//! import { open } from 'node:fs';
//!
//! const file = open('/tmp/hello.txt');
//! ```
//!
//! When run with mirrord, this is what's going to happen:
//!
//! 1. We intercept the call to [`libc::open`] using our `open_detour` hook, which calls
//!  [`file::ops::open`];
//!
//! 2. [`file::ops::open`] sends an open file message to `mirrord-agent`;
//!
//! 3. `mirrore-agent` tries to open `/tmp/hello.txt` in the remote context it's running, and
//! returns the result of the operation back to `mirrord-layer`;
//!
//! 4. We handle the mapping of the remote file (the one we have open in `mirrord-agent`), and a
//! local file (temporarily created);
//!
//! 5. And finally, we return the expected result (type) to your Node.js application, as if it had
//! just called [`libc::open`].
//!
//! Your application will get an fd that is valid in the context of mirrord, and calls to other file
//! functions (like [`libc::read`]), will work just fine, operating on the remote file.
//!
//! ## Configuration
//!
//! The functions we intercept are controlled via the `mirrord-config` crate, check its
//! documentation for more details, or
//! [Configuration](https://mirrord.dev/docs/overview/configuration/) for usage information.

extern crate alloc;
extern crate core;

use std::{
    collections::VecDeque,
    net::{IpAddr, Ipv4Addr, Ipv6Addr, SocketAddr},
    panic,
    sync::{LazyLock, OnceLock},
};

<<<<<<< HEAD
use common::{GetAddrInfoHook, ResponseChannel, SendMsgHook, SendRecvHook};
=======
use common::ResponseChannel;
>>>>>>> cce3623c
use ctor::ctor;
use dns::GetAddrInfo;
use error::{LayerError, Result};
use file::{filter::FileFilter, OPEN_FILES};
use hooks::HookManager;
use libc::c_int;
use mirrord_config::{
    feature::FeatureConfig,
    fs::FsConfig,
    incoming::{http_filter::HttpHeaderFilterConfig, IncomingConfig},
    network::NetworkConfig,
    util::VecOrSingle,
    LayerConfig,
};
use mirrord_layer_macro::{hook_fn, hook_guard_fn};
use mirrord_protocol::{
    dns::{DnsLookup, GetAddrInfoRequest},
    outgoing::udp::SendMsgRequest,
    tcp::{HttpResponse, LayerTcpSteal},
    ClientMessage, DaemonMessage, SendRecvRequest, SendRecvResponse,
};
use outgoing::{tcp::TcpOutgoingHandler, udp::UdpOutgoingHandler};
use socket::SOCKETS;
use tcp::TcpHandler;
use tcp_mirror::TcpMirrorHandler;
use tcp_steal::TcpStealHandler;
use tokio::{
    runtime::Runtime,
    select,
    sync::mpsc::{channel, Receiver, Sender},
    time::{sleep, Duration},
};
use tracing::{error, info, trace};
use tracing_subscriber::{fmt::format::FmtSpan, prelude::*};

use crate::{
    common::HookMessage,
    file::{filter::FILE_FILTER, FileHandler},
    load::LoadType,
};

mod common;
mod connection;
mod detour;
mod dns;
mod error;
#[cfg(target_os = "macos")]
mod exec;
mod file;
mod hooks;
mod load;
mod macros;
mod outgoing;
mod socket;
mod tcp;
mod tcp_mirror;
mod tcp_steal;
mod tracing_util;

#[cfg(target_os = "linux")]
#[cfg(target_arch = "x86_64")]
mod go_hooks;

/// Main tokio [`Runtime`] for mirrord-layer async tasks.
///
/// Apart from some pre-initialization steps, mirrord-layer mostly runs inside this runtime with
/// `RUNTIME.block_on`.
///
/// ## Usage
///
/// Currently it's being used to run 2 big tasks:
///
/// 1. [`connection::connect`]: which creates the mirrord-agent connection for this layer instance;
///
/// 2. [`start_layer_thread`]: where we [`spawn`](tokio::spawn) mirrord-layer's main loop.
///
/// ## Bypass
///
/// To prevent us from intercepting neccessary (local) syscalls (like creating a socket), we use
/// `detour::detour_bypass_on`] [`on_thread_start`, and [`detour::detour_bypass_off`]
/// `on_thread_stop`.
static RUNTIME: LazyLock<Runtime> = LazyLock::new(|| {
    tokio::runtime::Builder::new_multi_thread()
        .enable_all()
        .on_thread_start(detour::detour_bypass_on)
        .on_thread_stop(detour::detour_bypass_off)
        .build()
        .unwrap()
});

/// [`Sender`] for the [`HookMessage`]s that are handled internally, and converted (when applicable)
/// to [`ClientMessage`]s.
///
/// The messages sent through here originate from the hooks, and are (usually) converted
/// to [`ClientMessage`]s.
///
/// ## Usage
///
/// You probably don't want to use this directly, instead prefer calling
/// [`blocking_send_hook_message`](common::blocking_send_hook_message) to send internal messages.
pub(crate) static HOOK_SENDER: OnceLock<Sender<HookMessage>> = OnceLock::new();

/// Holds the file operations configuration, as specified by [`FsConfig`].
///
/// ## Usage
///
/// Mainly used to share the [`FsConfig`] in places where we can't easily pass this as an argument
/// to some function:
///
/// 1. [`close_layer_fd`];
/// 2. [`go_hooks`] file operations.
pub(crate) static FILE_MODE: OnceLock<FsConfig> = OnceLock::new();

/// Tells us if the user enabled the Tcp outgoing feature in [`NetworkConfig`].
///
/// ## Usage
///
/// Used to change the behavior of the `socket::ops::connect` hook operation.
pub(crate) static ENABLED_TCP_OUTGOING: OnceLock<bool> = OnceLock::new();

/// Tells us if the user enabled the Udp outgoing feature in [`NetworkConfig`].
///
/// ## Usage
///
/// Used to change the behavior of the `socket::ops::connect` hook operation.
pub(crate) static ENABLED_UDP_OUTGOING: OnceLock<bool> = OnceLock::new();

/// Check if we're running in NixOS or Devbox.
///
/// - If so, add `sh` to the skip list because of
/// [#531](https://github.com/metalbear-co/mirrord/issues/531)
fn nix_devbox_patch(config: &mut LayerConfig) {
    let mut current_skip = config
        .skip_processes
        .clone()
        .map(VecOrSingle::to_vec)
        .unwrap_or_default();

    if is_nix_or_devbox() && !current_skip.contains(&"sh".to_string()) {
        current_skip.push("sh".into());
        std::env::set_var("MIRRORD_SKIP_PROCESSES", current_skip.join(";"));
        config.skip_processes = Some(VecOrSingle::Multiple(current_skip));
    }
}

/// Check if NixOS or Devbox by discrimnating env vars.
fn is_nix_or_devbox() -> bool {
    if let Ok(res) = std::env::var("IN_NIX_SHELL") && res.as_str() == "1" {
        true
    }
    else if let Ok(res) = std::env::var("DEVBOX_SHELL_ENABLED") && res.as_str() == "1" {
        true
    } else {
        false
    }
}

/// Prevent mirrord from connecting to ports used by the intelliJ debugger
pub(crate) fn port_debug_patch(addr: SocketAddr) -> bool {
    if let Ok(ports) = std::env::var("DEBUGGER_IGNORE_PORTS_PATCH") {
        let (ip, port) = (addr.ip(), addr.port());
        let ignored_ip =
            ip == IpAddr::V4(Ipv4Addr::LOCALHOST) || ip == IpAddr::V6(Ipv6Addr::LOCALHOST);
        // port range can be specified as "45000-65000" or just "45893"
        let ports: Vec<u16> = ports
            .split('-')
            .map(|p| {
                p.parse()
                    .expect("Failed to parse the given port - not a number!")
            })
            .collect();
        match ports.len() {
            2 => ignored_ip && (port >= ports[0] && port <= ports[1]),
            1 => ignored_ip && port == ports[0],
            _ => false,
        }
    } else {
        false
    }
}

/// Loads mirrord configuration and applies [`nix_devbox_patch`] patches.
fn layer_pre_initialization() -> Result<(), LayerError> {
    let args = std::env::args().collect::<Vec<_>>();

    let given_process = args
        .first()
        .and_then(|arg| arg.split('/').last())
        .ok_or(LayerError::NoProcessFound)?;

    let mut config = LayerConfig::from_env()?;

    nix_devbox_patch(&mut config);

    match load::load_type(given_process, config) {
        LoadType::Full(config) => layer_start(*config),
        #[cfg(target_os = "macos")]
        LoadType::SIPOnly => sip_only_layer_start(),
        LoadType::Skip => {}
    }

    Ok(())
}

/// The one true start of mirrord-layer.
///
/// Calls [`layer_pre_initialization`], which runs mirrord-layer.
#[ctor]
fn mirrord_layer_entry_point() {
    // If we try to use `#[cfg(not(test))]`, it gives a bunch of unused warnings, unless you specify
    // a profile, for example `cargo check --profile=dev`.
    if !cfg!(test) {
        let _ = panic::catch_unwind(|| {
            if let Err(fail) = layer_pre_initialization() {
                match fail {
                    LayerError::NoProcessFound => (),
                    _ => {
                        eprintln!("mirrord layer setup failed with {fail:?}");
                        std::process::exit(-1)
                    }
                }
            }
        });
    }
}

/// Occurs after [`layer_pre_initialization`] has succeeded.
///
/// Starts the main parts of mirrord-layer.
///
/// ## Details
///
/// Sets up a few things based on the [`LayerConfig`] given by the user:
///
/// 1. [`tracing_subscriber`], or [`mirrord_console`];
///
/// 2. Connects to the mirrord-agent with [`connection::connect`];
///
/// 3. Initializes some of our globals;
///
/// 4. Replaces the [`libc`] calls with our hooks with [`enable_hooks`];
///
/// 5. Starts the main mirrord-layer thread.
fn layer_start(config: LayerConfig) {
    if config.feature.capture_error_trace {
        tracing_subscriber::registry()
            .with(
                tracing_subscriber::fmt::layer()
                    .with_writer(tracing_util::file_tracing_writer())
                    .with_ansi(false)
                    .with_thread_ids(true)
                    .with_span_events(FmtSpan::ACTIVE),
            )
            .with(tracing_subscriber::EnvFilter::new("mirrord=trace"))
            .init();
    } else if let Ok(console_addr) = std::env::var("MIRRORD_CONSOLE_ADDR") {
        RUNTIME
            .block_on(mirrord_console::init_logger(&console_addr))
            .expect("logger initialization failed");
    } else {
        tracing_subscriber::registry()
            .with(
                tracing_subscriber::fmt::layer()
                    .with_thread_ids(true)
                    .with_span_events(FmtSpan::ACTIVE)
                    .compact()
                    .with_writer(std::io::stderr),
            )
            .with(tracing_subscriber::EnvFilter::from_default_env())
            .init();
    };

    info!("Initializing mirrord-layer!");
    let exe_path = std::env::current_exe()
        .map(|path| path.to_string_lossy().to_string())
        .unwrap_or_default();
    trace!(
        "Loaded into executable: {}, with args: {:?}",
        &exe_path,
        std::env::args()
    );

    let (tx, rx) = RUNTIME.block_on(connection::connect(&config));

    let (sender, receiver) = channel::<HookMessage>(1000);
    HOOK_SENDER
        .set(sender)
        .expect("Setting HOOK_SENDER singleton");

    let file_mode = FILE_MODE.get_or_init(|| config.feature.fs.clone());
    ENABLED_TCP_OUTGOING
        .set(config.feature.network.outgoing.tcp)
        .expect("Setting ENABLED_TCP_OUTGOING singleton");
    ENABLED_UDP_OUTGOING
        .set(config.feature.network.outgoing.udp)
        .expect("Setting ENABLED_UDP_OUTGOING singleton");

    FILE_FILTER.get_or_init(|| FileFilter::new(config.feature.fs.clone()));

    enable_hooks(file_mode.is_active(), config.feature.network.dns);

    RUNTIME.block_on(start_layer_thread(tx, rx, receiver, config));
}

/// We need to hook execve syscall to allow mirrord-layer to be loaded with sip patch when loading
/// mirrord-layer on a process where specified to skip with MIRRORD_SKIP_PROCESSES
#[cfg(target_os = "macos")]
fn sip_only_layer_start() {
    let mut hook_manager = HookManager::default();

    unsafe { exec::enable_execve_hook(&mut hook_manager) };
}

/// Acts as an API to the various features of mirrord-layer, holding the actual feature handler
/// types.
struct Layer {
    /// Used by the many `T::handle_hook_message` functions to send [`ClientMessage`]s to
    /// mirrord-agent.
    ///
    /// The [`Receiver`] lives in the
    /// [`wrap_raw_connection`](mirrord_kube::api::wrap_raw_connection) loop, where we read from
    /// this channel and send the messages to the agent.
    tx: Sender<ClientMessage>,

    /// Used in the [`thread_loop`] to read [`DaemonMessage`]s and pass them to
    /// `handle_daemon_message`.
    ///
    /// The [`Sender`] lives in the [`wrap_raw_connection`](mirrord_kube::api::wrap_raw_connection)
    /// loop, where we receive the remote [`DaemonMessage`]s, and send them through it.
    rx: Receiver<DaemonMessage>,

    /// Part of the heartbeat mechanism of mirrord.
    ///
    /// When it's been too long since we've last received a message (60 seconds), and this is
    /// `false`, we send a [`ClientMessage::Ping`], set this to `true`, and expect to receive a
    /// [`DaemonMessage::Pong`], setting it to `false` and completing the hearbeat detection.
    ping: bool,

    /// Handler to the TCP mirror operations, see [`TcpMirrorHandler`].
    tcp_mirror_handler: TcpMirrorHandler,

    /// Handler to the TCP outgoing operations, see [`TcpOutgoingHandler`].
    tcp_outgoing_handler: TcpOutgoingHandler,

    /// Handler to the UDP outgoing operations, see [`UdpOutgoingHandler`].
    udp_outgoing_handler: UdpOutgoingHandler,
    // TODO: Starting to think about a better abstraction over this whole mess. File operations are
    // pretty much just `std::fs::File` things, so I think the best approach would be to create
    // a `FakeFile`, and implement `std::io` traits on it.
    //
    // Maybe every `FakeFile` could hold it's own `oneshot` channel, read more about this on the
    // `common` module above `XHook` structs.
    file_handler: FileHandler,

    /// Handles the DNS lookup response we get from the agent, see
    /// `getaddrinfo`.
    ///
    /// Unlike most of the other [`DaemonMessage`] handlers, this message is handled directly in
    /// `handle_daemon_message`.
    ///
    /// These are a list of [`oneshot::Sender`](tokio::sync::oneshot::Sender) channels containing
    /// the [`RemoteResult`](mirrord_protocol::codec::RemoteResult)s of the [`DnsLookup`] operation
    /// from the agent.
    getaddrinfo_handler_queue: VecDeque<ResponseChannel<DnsLookup>>,
    send_recv_queue: VecDeque<ResponseChannel<SendRecvResponse>>,

    /// Handler to the TCP stealer operations, see [`UdpOutgoingHandler`].
    pub tcp_steal_handler: TcpStealHandler,

    /// Receives responses in the layer loop to be forwarded to the agent.
    ///
    /// Part of the stealer HTTP traffic feature, see `http`.
    pub http_response_receiver: Receiver<HttpResponse>,

    /// Sets the way we handle [`HookMessage::Tcp`] in `handle_hook_message`:
    ///
    /// - `true`: uses `tcp_steal_handler`;
    /// - `false`: uses `tcp_mirror_handler`.
    steal: bool,
}

impl Layer {
    fn new(
        tx: Sender<ClientMessage>,
        rx: Receiver<DaemonMessage>,
        incoming: IncomingConfig,
    ) -> Layer {
        // TODO: buffer size?
        let (http_response_sender, http_response_receiver) = channel(1024);
        let steal = incoming.is_steal();
        let IncomingConfig {
            http_header_filter: HttpHeaderFilterConfig { filter, ports },
            ..
        } = incoming;
        Self {
            tx,
            rx,
            ping: false,
            tcp_mirror_handler: TcpMirrorHandler::default(),
            tcp_outgoing_handler: TcpOutgoingHandler::default(),
            udp_outgoing_handler: Default::default(),
            file_handler: FileHandler::default(),
            getaddrinfo_handler_queue: VecDeque::new(),
            send_recv_queue: VecDeque::new(),
            tcp_steal_handler: TcpStealHandler::new(filter, ports.into(), http_response_sender),
            http_response_receiver,
            steal,
        }
    }

    /// Sends a [`ClientMessage`] through `Layer::tx` to the [`Receiver`] in
    /// [`wrap_raw_connection`](mirrord_kube::api::wrap_raw_connection).
    async fn send(&self, msg: ClientMessage) -> Result<(), ClientMessage> {
        self.tx.send(msg).await.map_err(|err| err.0)
    }

    /// Passes most of the [`HookMessage`]s to their appropriate handlers, together with the
    /// `Layer::tx` channel.
    ///
    /// ## Special case
    ///
    /// The [`HookMessage::GetAddrInfo`] message is dealt with here, we convert it to a
    /// [`ClientMessage::GetAddrInfoRequest`], and send it with [`Self::send`].
    #[tracing::instrument(level = "trace", skip(self))]
    async fn handle_hook_message(&mut self, hook_message: HookMessage) {
        match hook_message {
            HookMessage::Tcp(message) => {
                if self.steal {
                    self.tcp_steal_handler
                        .handle_hook_message(message, &self.tx)
                        .await
                        .unwrap();
                } else {
                    self.tcp_mirror_handler
                        .handle_hook_message(message, &self.tx)
                        .await
                        .unwrap();
                }
            }
            HookMessage::File(message) => {
                self.file_handler
                    .handle_hook_message(message, &self.tx)
                    .await
                    .unwrap();
            }
            HookMessage::GetAddrinfo(GetAddrInfo {
                node,
                hook_channel_tx,
            }) => {
                self.getaddrinfo_handler_queue.push_back(hook_channel_tx);
                let request = ClientMessage::GetAddrInfoRequest(GetAddrInfoRequest { node });

                self.send(request).await.unwrap();
            }
            HookMessage::SendRecvHook(SendRecvHook::SendMsg(SendMsgHook {
                message,
                addr,
                bound,
                hook_channel_tx,
            })) => {
                self.send_recv_queue.push_back(hook_channel_tx);
                let request =
                    ClientMessage::SendRecvRequest(SendRecvRequest::SendMsg(SendMsgRequest {
                        message,
                        addr,
                        bound,
                    }));

                self.send(request).await.unwrap();
            }
            HookMessage::TcpOutgoing(message) => self
                .tcp_outgoing_handler
                .handle_hook_message(message, &self.tx)
                .await
                .unwrap(),
            HookMessage::UdpOutgoing(message) => self
                .udp_outgoing_handler
                .handle_hook_message(message, &self.tx)
                .await
                .unwrap(),
        }
    }

<<<<<<< HEAD
=======
    /// Passes most of the [`DaemonMessage`]s to their appropriate handlers.
    ///
    /// ## Special case
    ///
    /// ### [`DaemonMessage::Pong`]
    ///
    /// This message has no dedicated handler, and is thus handled directly here, changing the
    /// [`Self::ping`] state.
    ///
    /// ### [`DaemonMessage::GetEnvVarsResponse`]
    ///
    /// Handled during mirrord-layer initialization, this message should never make it this far.
    ///
    /// ### [`DaemonMessage::GetAddrInfoResponse`]
    ///
    /// Also (somewhat) dealt with here, as there is no dedicated handler for it. We just pass the
    /// response along in one of the feature's channels from
    /// `Self::getaddrinfo_handler_queue`.
    #[tracing::instrument(level = "trace", skip(self))]
>>>>>>> cce3623c
    async fn handle_daemon_message(&mut self, daemon_message: DaemonMessage) -> Result<()> {
        match daemon_message {
            DaemonMessage::Tcp(message) => {
                self.tcp_mirror_handler.handle_daemon_message(message).await
            }
            DaemonMessage::TcpSteal(message) => {
                self.tcp_steal_handler.handle_daemon_message(message).await
            }
            DaemonMessage::File(message) => self.file_handler.handle_daemon_message(message).await,
            DaemonMessage::TcpOutgoing(message) => {
                self.tcp_outgoing_handler
                    .handle_daemon_message(message)
                    .await
            }
            DaemonMessage::UdpOutgoing(message) => {
                self.udp_outgoing_handler
                    .handle_daemon_message(message)
                    .await
            }
            DaemonMessage::Pong => {
                if self.ping {
                    self.ping = false;
                    trace!("Daemon sent pong!");
                } else {
                    Err(LayerError::UnmatchedPong)?;
                }

                Ok(())
            }
            DaemonMessage::GetEnvVarsResponse(_) => {
                unreachable!("We get env vars only on initialization right now, shouldn't happen")
            }
            DaemonMessage::GetAddrInfoResponse(get_addr_info) => self
                .getaddrinfo_handler_queue
                .pop_front()
                .ok_or(LayerError::SendErrorGetAddrInfoResponse)?
                .send(get_addr_info.0)
                .map_err(|_| LayerError::SendErrorGetAddrInfoResponse),
            DaemonMessage::Close(error_message) => Err(LayerError::AgentErrorClosed(error_message)),
            DaemonMessage::SendRecvResponse(message) => self
                .send_recv_queue
                .pop_front()
                .ok_or(LayerError::SendErrorSendRecvResponse)?
                .send(message)
                .map_err(|_| LayerError::SendErrorSendRecvResponse),
            DaemonMessage::LogMessage(_) => todo!(),
        }
    }
}

/// Main loop of mirrord-layer.
///
/// ## Parameters
///
/// - `receiver`: receives the [`HookMessage`]s and pass them along with
///   `Layer::handle_hook_message`;
///
/// - `tx`, `rx`: see `Layer::tx`](link), and [`Layer::rx`;
///
/// - `config`: the mirrord-layer configuration, see [`LayerConfig`].
///
/// ## Details
///
/// We have our big loop here that is initialized in a separate task by [`start_layer_thread`].
///
/// In this loop we:
///
/// - Pass [`HookMessage`]s to be handled by the [`Layer`];
///
/// - Read from the [`Layer`] feature handlers [`Receiver`]s, to turn outgoing messages into
///   [`ClientMessage`]s, sending them with `Layer::send`;
///
/// - Handle the heartbeat mechanism (Ping/Pong feature), sending a [`ClientMessage::Ping`] if all
///   the other channels received nothing for a while (60 seconds);
///
/// - Write log file if `FeatureConfig::capture_error_trace` is set.
async fn thread_loop(
    mut receiver: Receiver<HookMessage>,
    tx: Sender<ClientMessage>,
    rx: Receiver<DaemonMessage>,
    config: LayerConfig,
) {
    let LayerConfig {
        feature:
            FeatureConfig {
                network: NetworkConfig { incoming, .. },
                capture_error_trace,
                ..
            },
        ..
    } = config;
    let mut layer = Layer::new(tx, rx, incoming);
    loop {
        select! {
            hook_message = receiver.recv() => {
                layer.handle_hook_message(hook_message.unwrap()).await;
            }
            Some(tcp_outgoing_message) = layer.tcp_outgoing_handler.recv() => {
                if let Err(fail) =
                    layer.send(ClientMessage::TcpOutgoing(tcp_outgoing_message)).await {
                        error!("Error sending client message: {:#?}", fail);
                        break;
                    }
            }
            Some(udp_outgoing_message) = layer.udp_outgoing_handler.recv() => {
                if let Err(fail) =
                    layer.send(ClientMessage::UdpOutgoing(udp_outgoing_message)).await {
                        error!("Error sending client message: {:#?}", fail);
                        break;
                    }
            }
            daemon_message = layer.rx.recv() => {
                match daemon_message {
                    Some(message) => {
                        if let Err(err) = layer.handle_daemon_message(
                            message).await {
                            if let LayerError::SendErrorConnection(_) = err {
                                info!("Connection closed by agent");
                                continue;
                            }
                            error!("Error handling daemon message: {:?}", err);
                            break;
                        }
                    },
                    None => {
                        error!("agent connection lost");
                        break;
                    }
                }
            },
            Some(message) = layer.tcp_steal_handler.next() => {
                layer.send(message).await.unwrap();
            }
            Some(response) = layer.http_response_receiver.recv() => {
                layer.send(ClientMessage::TcpSteal(LayerTcpSteal::HttpResponse(response))).await.unwrap();
            }
            _ = sleep(Duration::from_secs(60)) => {
                if !layer.ping {
                    layer.send(ClientMessage::Ping).await.unwrap();
                    trace!("sent ping to daemon");
                    layer.ping = true;
                } else {
                    panic!("Client: unmatched ping");
                }
            }
        }
    }

    if capture_error_trace {
        tracing_util::print_support_message();
    }
    graceful_exit!("mirrord has encountered an error and is now exiting.");
}

/// Initializes mirrord-layer's [`thread_loop`] in a separate [`tokio::task`].
#[tracing::instrument(level = "trace", skip(tx, rx, receiver))]
async fn start_layer_thread(
    tx: Sender<ClientMessage>,
    rx: Receiver<DaemonMessage>,
    receiver: Receiver<HookMessage>,
    config: LayerConfig,
) {
    tokio::spawn(thread_loop(receiver, tx, rx, config));
}

/// Prepares the [`HookManager`] and [`replace!`]s [`libc`] calls with our hooks, according to what
/// the user configured.
///
/// ## Parameters
///
/// - `enabled_file_ops`: replaces [`libc`] file-ish calls with our own from [`file::hooks`], see
///   `FsConfig::is_active`, and [`hooks::enable_file_hooks`](file::hooks::enable_file_hooks);
///
/// - `enabled_remote_dns`: replaces [`libc::getaddrinfo`] and [`libc::freeaddrinfo`] when this is
///   `true`, see [`NetworkConfig`], and
///   [`hooks::enable_socket_hooks`](socket::hooks::enable_socket_hooks).
#[tracing::instrument(level = "trace")]
fn enable_hooks(enabled_file_ops: bool, enabled_remote_dns: bool) {
    let mut hook_manager = HookManager::default();

    unsafe {
        replace!(&mut hook_manager, "close", close_detour, FnClose, FN_CLOSE);
        replace!(
            &mut hook_manager,
            "close$NOCANCEL",
            close_nocancel_detour,
            FnClose_nocancel,
            FN_CLOSE_NOCANCEL
        );
        // Solve leak on uvloop which calls the syscall directly.
        #[cfg(target_os = "linux")]
        replace!(
            &mut hook_manager,
            "uv_fs_close",
            uv_fs_close,
            FnUv_fs_close,
            FN_UV_FS_CLOSE
        );
    };

    unsafe { socket::hooks::enable_socket_hooks(&mut hook_manager, enabled_remote_dns) };

    #[cfg(target_os = "macos")]
    unsafe {
        exec::enable_execve_hook(&mut hook_manager)
    };

    if enabled_file_ops {
        unsafe { file::hooks::enable_file_hooks(&mut hook_manager) };
    }

    #[cfg(target_os = "linux")]
    #[cfg(target_arch = "x86_64")]
    {
        go_hooks::enable_hooks(&mut hook_manager);
    }
}

/// Shared code for closing `fd` in our data structures.
///
/// Callers should call their respective close before calling this.
///
/// ## Details
///
/// Removes the `fd` key from either [`SOCKETS`] or [`OPEN_FILES`].
pub(crate) fn close_layer_fd(fd: c_int) {
    trace!("Closing fd {}", fd);
    let file_mode_active = FILE_MODE
        .get()
        .expect("Should be set during initialization!")
        .is_active();

    // Remove from sockets, or if not a socket, remove from files if file mode active
    if SOCKETS.lock().unwrap().remove(&fd).is_none() && file_mode_active {
        // SOCKETS lock dropped, not holding it while locking OPEN_FILES.
        OPEN_FILES.lock().unwrap().remove(&fd);
    }
}

// TODO: When this is annotated with `hook_guard_fn`, then the outgoing sockets never call it (we
// just bypass). Everything works, so, should we intervene?
//
/// Attempts to close on a managed `Socket`, if there is no socket with `fd`, then this means we
/// either let the `fd` bypass and call [`libc::close`] directly, or it might be a managed file
/// `fd`, so it tries to do the same for files.
///
/// ## Hook
///
/// Replaces [`libc::close`].
#[hook_guard_fn]
pub(crate) unsafe extern "C" fn close_detour(fd: c_int) -> c_int {
    let res = FN_CLOSE(fd);
    close_layer_fd(fd);
    res
}

// TODO(alex) [mid] 2023-01-24: What is this?
///
/// No need to guard because we call another detour which will do the guard for us.
///
/// ## Hook
///
/// Replaces `?`.
#[hook_fn]
pub(crate) unsafe extern "C" fn close_nocancel_detour(fd: c_int) -> c_int {
    close_detour(fd)
}

// TODO(alex) [mid] 2023-01-24: What is this?
///
/// ## Hook
///
/// Replaces `?`.
#[cfg(target_os = "linux")]
#[hook_guard_fn]
pub(crate) unsafe extern "C" fn uv_fs_close(a: usize, b: usize, fd: c_int, c: usize) -> c_int {
    // In this case we call `close_layer_fd` before the original close function, because execution
    // does not return to here after calling `FN_UV_FS_CLOSE`.
    close_layer_fd(fd);
    FN_UV_FS_CLOSE(a, b, fd, c)
}

/// Message presented to the user as a sort of footer when mirrord crashes.
pub(crate) const FAIL_STILL_STUCK: &str = r#"
- If you're still stuck and everything looks fine:

>> Please open a new bug report at https://github.com/metalbear-co/mirrord/issues/new/choose

>> Or join our discord https://discord.com/invite/J5YSrStDKD and request help in #mirrord-help.

"#;<|MERGE_RESOLUTION|>--- conflicted
+++ resolved
@@ -76,11 +76,7 @@
     sync::{LazyLock, OnceLock},
 };
 
-<<<<<<< HEAD
 use common::{GetAddrInfoHook, ResponseChannel, SendMsgHook, SendRecvHook};
-=======
-use common::ResponseChannel;
->>>>>>> cce3623c
 use ctor::ctor;
 use dns::GetAddrInfo;
 use error::{LayerError, Result};
@@ -564,8 +560,6 @@
         }
     }
 
-<<<<<<< HEAD
-=======
     /// Passes most of the [`DaemonMessage`]s to their appropriate handlers.
     ///
     /// ## Special case
@@ -585,7 +579,6 @@
     /// response along in one of the feature's channels from
     /// `Self::getaddrinfo_handler_queue`.
     #[tracing::instrument(level = "trace", skip(self))]
->>>>>>> cce3623c
     async fn handle_daemon_message(&mut self, daemon_message: DaemonMessage) -> Result<()> {
         match daemon_message {
             DaemonMessage::Tcp(message) => {
