#![doc = include_str!("../readme.md")]
//! `medschool` will extract the docs from the current directory, and build a nice
//! `configuration.md` file.
//!
//! To use it simply run `medschool` on the directory you want to get docs from, for example:
//!
//! ```sh
//! cd rust-project
//! medschool
//! ```
//!
//! It'll look into `rust-project/src` and produce `rust-project/configuration.md`.
#![feature(const_trait_impl)]
#![feature(iterator_try_collect)]
#![deny(clippy::missing_docs_in_private_items)]
#![deny(missing_docs)]
<<<<<<< HEAD
use std::{fs, fs::File, io::Read, path::PathBuf};
=======
use std::{
    collections::BTreeSet,
    fmt::Display,
    fs::{self, File},
    hash::Hash,
    io::Read,
    path::PathBuf,
};

use syn::{Attribute, Expr, Ident, Type, TypePath};
use thiserror::Error;
use tracing_subscriber::{fmt::format::FmtSpan, prelude::*};

/// We just _eat_ some of these errors (turn them into `None`).
#[derive(Debug, Error)]
enum DocsError {
    /// Error for glob iteration.
    #[error("Glob error {0}")]
    Glob(#[from] glob::GlobError),

    /// Parsing glob pattern.
    #[error("Glob pattern {0}")]
    Pattern(#[from] glob::PatternError),

    /// IO issues we have when reading the source files or producing the `.md` file.
    #[error("IO error {0}")]
    IO(#[from] std::io::Error),

    /// May happen (probably never) when [`files_to_string`] is reading the source file into a
    /// `&str`.
    #[error("Read past end of source!")]
    ReadOutOfBounds,
}

/// We're extracting [`syn::Item`] structs and enums into this type.
///
/// Implements [`Ord`] by checking if any of its `PartialType::fields` belongs to another type that
/// we have declared.
#[derive(Debug, Default, Clone)]
struct PartialType {
    /// Only interested in the type name, e.g. `struct {Foo}`.
    ident: String,

    /// The docs of the item, they come in as a bunch of strings from `syn`, and we just hold them
    /// as they come.
    docs: Vec<String>,

    /// Only useful when [`syn::ItemStruct`], we don't look into variants of enums.
    fields: Vec<PartialField>,
}

/// The fields when the item we're looking is [`syn::ItemStruct`].
///
/// Implements [`Ord`] by `PartialField::ty.len()`, thus making primitive types < custom types
/// (usually).
#[derive(Debug, Clone)]
struct PartialField {
    /// The name of the field, e.g. `{foo}: String`.
    ident: String,

    /// The type of the field, e.g. `foo: {String}`.
    ///
    /// When we encounter generics, such as `foo: Option<String>`, we dig into the generics to get
    /// the last [`syn::PathSegment`].
    ///
    /// Keep in mind that the handling for this is very crude, so if you have a field with anything
    /// fancier than just the `foo` example (such as `foo: bar::String`), the assumptions break.
    ty: String,

    /// The docs of the field, they come in as a bunch of strings from `syn`, and we just hold them
    /// as they come.
    ///
    /// These docs will be merged with the type docs of this field's type, if it is a sub-type of
    /// any type that we declared.
    docs: Vec<String>,
}

impl PartialField {
    /// Converts a [`syn::Field`] into [`PartialField`], using
    /// [`get_ident_from_field_skipping_generics`] to get the field type.
    #[tracing::instrument(level = "trace", ret)]
    fn new(field: syn::Field) -> Option<Self> {
        let type_ident = match field.ty {
            Type::Path(type_path) => {
                // `get_ident` returns `Some` if the `path` doesn't contain generics.
                type_path
                    .path
                    .get_ident()
                    .cloned()
                    .or_else(|| get_ident_from_field_skipping_generics(type_path))
            }
            _ => None,
        }?;

        Some(Self {
            ident: field.ident?.to_string(),
            ty: type_ident.to_string(),
            docs: docs_from_attributes(field.attrs),
        })
    }
}

impl PartialOrd for PartialType {
    fn partial_cmp(&self, other: &Self) -> Option<std::cmp::Ordering> {
        Some(self.cmp(other))
    }
}

impl PartialOrd for PartialField {
    fn partial_cmp(&self, other: &Self) -> Option<std::cmp::Ordering> {
        Some(self.cmp(other))
    }
}

impl Ord for PartialType {
    fn cmp(&self, other: &Self) -> std::cmp::Ordering {
        if other.fields.iter().any(|field| field.ty == self.ident) {
            // `other` has a field that is of type `self`, so it "belongs" to `self`
            std::cmp::Ordering::Greater
        } else {
            std::cmp::Ordering::Less
        }
    }
}

impl Ord for PartialField {
    fn cmp(&self, other: &Self) -> std::cmp::Ordering {
        // primitive types < custom types (usually)
        self.ty
            .len()
            .cmp(&other.ty.len())
            // both field types have the same length, so sort alphabetically
            .then_with(|| self.ident.cmp(&other.ident))
    }
}

impl From<PartialField> for PartialType {
    fn from(value: PartialField) -> Self {
        Self {
            ident: value.ident,
            docs: value.docs,
            fields: Default::default(),
        }
    }
}

impl PartialEq for PartialType {
    fn eq(&self, other: &Self) -> bool {
        self.ident.eq(&other.ident)
    }
}

impl PartialEq for PartialField {
    fn eq(&self, other: &Self) -> bool {
        self.ty.eq(&other.ty)
    }
}

impl Eq for PartialType {}

impl Eq for PartialField {}

impl Hash for PartialType {
    fn hash<H: std::hash::Hasher>(&self, state: &mut H) {
        self.ident.hash(state)
    }
}

impl Hash for PartialField {
    fn hash<H: std::hash::Hasher>(&self, state: &mut H) {
        self.ident.hash(state)
    }
}

impl Display for PartialType {
    fn fmt(&self, f: &mut std::fmt::Formatter<'_>) -> std::fmt::Result {
        // Prevents crashing the tool if the type is not properly documented.
        let docs = self.docs.last().cloned().unwrap_or_default();
        f.write_str(&docs)?;

        self.fields.iter().fold(f, |accum, s| {
            accum.write_str(&s.to_string()).expect("writing failed");
            accum
        });
        Ok(())
    }
}

impl Display for PartialField {
    fn fmt(&self, f: &mut std::fmt::Formatter<'_>) -> std::fmt::Result {
        // Prevents crashing the tool if the field is not properly documented.
        let docs = self.docs.last().cloned().unwrap_or_default();
        f.write_str(&docs)
    }
}

/// Digs into the generics of a field ([`syn::ItemStruct`] only), trying to get the last
/// [`syn::PathArguments`], which (hopefully) contains the concrete type we care about.
///
/// Extracts `Foo` from `foo: Option<Vec<{Foo}>>`.
///
/// Doesn't handle generics of generics though, so if your field is `baz: Option<T>` we're going to
/// be assigning this field type to be the string `"T"` (which is probably not what you wanted).
#[tracing::instrument(level = "trace", ret)]
fn get_ident_from_field_skipping_generics(type_path: TypePath) -> Option<Ident> {
    // welp, this path probably contains generics
    let segment = type_path.path.segments.last()?;

    let mut current_argument = segment.arguments.clone();
    let mut inner_type = None;

    // keep digging into the `PathArguments`
    while let syn::PathArguments::AngleBracketed(generics) = &current_argument {
        // go directly to the last piece of generics, skipping lifetimes
        match generics.args.last()? {
            // finally have something that resembles a type, but might be an `Option`, so
            // we have to go deeper!
            syn::GenericArgument::Type(Type::Path(generic_path)) => {
                // that's it, we've reached the final type
                inner_type = match generic_path.path.segments.last() {
                    Some(t) => Some(t.ident.clone()),
                    None => break,
                };

                current_argument = generic_path.path.segments.last()?.arguments.clone();
            }
            _ => break,
        }
    }

    inner_type
}
>>>>>>> e17a9f7f

use parse::parse_docs_into_set;
use tracing_subscriber::{fmt::format::FmtSpan, prelude::*};

use crate::{error::DocsError, parse::resolve_references};

mod error;
mod parse;
mod types;

// TODO(alex): Support specifying a path.
/// Converts all files in the [`glob::glob`] pattern defined within, in the current directory,
/// into a `Result<Vec<syn::File>, DocsError>`.
#[tracing::instrument(level = "trace", ret)]
pub(crate) fn parse_files(path: PathBuf) -> Result<Vec<syn::File>, DocsError> {
    let mut paths = glob::glob(&format!("{}/**/*.rs", path.to_string_lossy()))?.peekable();
    paths.peek().ok_or_else(|| DocsError::NoFiles)?;

    paths
        .map(|path| {
            let mut file = File::open(path?)?;
            let mut contents = String::new();
            file.read_to_string(&mut contents)?;
            syn::parse_file(&contents).map_err(DocsError::Parse)
        })
        .collect()
}

<<<<<<< HEAD
=======
/// Converts a list of [`syn::File`] into a [`BTreeSet`] of our own [`PartialType`] types, so we can
/// get a root node (see the [`Ord`] implementation of `PartialType`).
#[tracing::instrument(level = "trace", ret)]
fn parse_docs_into_tree(files: Vec<syn::File>) -> Result<BTreeSet<PartialType>, DocsError> {
    let type_docs = files
        .into_iter()
        // go through each `File` extracting the types into a hierarchical tree based on which types
        // belong to other types
        .flat_map(|syntaxed_file| {
            syntaxed_file
                .items
                .into_iter()
                // convert an `Item` into a `PartialType`
                .filter_map(|item| match item {
                    syn::Item::Mod(item_mod) => {
                        docs_from_attributes(item_mod.attrs);
                        None
                    }
                    syn::Item::Enum(item) => {
                        let thing_docs_untreated = docs_from_attributes(item.attrs);
                        let is_internal = thing_docs_untreated
                            .iter()
                            .any(|doc| doc.contains(r"<!--${internal}-->"));

                        // We only care about types that have docs.
                        (!thing_docs_untreated.is_empty() && !is_internal).then(|| PartialType {
                            ident: item.ident.to_string(),
                            docs: thing_docs_untreated,
                            fields: Default::default(),
                        })
                    }
                    syn::Item::Struct(item) => {
                        // we used to remove any duplicate fields such as two fields with the same
                        // type by converting them to a HashSet
                        // for example, struct {a : B, b: B} would duplicate docs for B
                        // for our use case this is not necessary, and somehow ends up dropping
                        // fields so we're just going to keep the fields as
                        // they are and consider this again later
                        let fields = item
                            .fields
                            .into_iter()
                            .filter_map(PartialField::new)
                            .collect::<Vec<_>>();

                        let thing_docs_untreated = docs_from_attributes(item.attrs);
                        let is_internal = thing_docs_untreated
                            .iter()
                            .any(|doc| doc.contains(r"<!--${internal}-->"));

                        let mut public_fields = fields
                            .into_iter()
                            .filter(|field| !field.docs.contains(&r"<!--${internal}-->".into()))
                            .collect::<Vec<_>>();

                        public_fields.sort();

                        // We only care about types that have docs.
                        (!thing_docs_untreated.is_empty()
                            && !public_fields.is_empty()
                            && !is_internal)
                            .then(|| PartialType {
                                ident: item.ident.to_string(),
                                docs: thing_docs_untreated,
                                fields: public_fields,
                            })
                    }
                    _ => None,
                })
        })
        .collect::<BTreeSet<_>>();

    Ok(type_docs)
}

/// Digs into the [`PartialType`] building new types that inline the types of their
/// [`PartialField`]s, turning something like:
///
/// ```no_run
/// /// A struct
/// struct A {
///     /// x field
///     x: i32,
///     /// b field
///     b: B,
/// }
///
/// /// B struct
/// struct B {
///     /// y field
///     y: i32,
/// }
/// ```
///
/// Into:
///
/// ```no_run
/// /// A struct
/// struct A {
///     /// x field
///     x: i32,
///
///     /// b field
///     /// B struct
///     /// y field
///     y: i32,
/// }
/// ```
#[tracing::instrument(level = "trace", ret)]
fn depth_first_build_new_types(type_docs: BTreeSet<PartialType>) -> Vec<PartialType> {
    // The types that have been rebuild after following each field "reference".
    let mut new_types = Vec::with_capacity(8);

    // Perform a depth-first search-ish, building more complete types.
    for type_ in type_docs.iter() {
        let mut new_fields = Vec::with_capacity(8);
        let mut current_fields_iter = type_.fields.iter();

        // Keeps track of where we stopped before digging deeper into some field type, so we can
        // come back to it after we reached an edge.
        let mut previous_position = Vec::new();

        loop {
            // No more fields of this type are part of another type.
            if !type_
                .fields
                .iter()
                .any(|f| type_docs.iter().any(|t| t.ident == f.ty))
            {
                break;
            }

            if let Some(field) = current_fields_iter.next() {
                let new_field = if let Some(child_type) =
                    type_docs.iter().find(|type_| field.ty == type_.ident)
                {
                    // This field belongs to one of our custom types, so we store our iterator
                    // position and change the `current_fields_iter` to dig into this field's
                    // fields.
                    previous_position.push(current_fields_iter.clone());
                    current_fields_iter = child_type.fields.iter();

                    PartialField {
                        ident: field.ident.clone(),
                        ty: field.ty.clone(),
                        // We want to glue the docs that were part of this field in the struct it
                        // belongs to, with the docs of the field's type.
                        docs: [field.docs.clone(), child_type.docs.clone()].concat(),
                    }
                } else {
                    // Primitive type, or type outside our files.
                    field.clone()
                };

                new_fields.push(new_field);
            } else if let Some(previous_iter) = previous_position.pop() {
                // Go back to where we were before digging into this edge.
                current_fields_iter = previous_iter;
            } else {
                // No fields left to see.
                break;
            }
        }

        // new_fields.sort();
        // Now let's build a type with the mega fields we just built.
        let new_type = PartialType {
            ident: type_.ident.clone(),
            docs: type_.docs.clone(),
            fields: new_fields,
        };
        new_types.push(new_type);
    }

    new_types.sort();

    new_types
}

/// Gets the element with the most number of [`PartialField`], which at this point should be our
/// root [`PartialType`].
#[tracing::instrument(level = "trace", ret)]
fn get_root_type(types: Vec<PartialType>) -> PartialType {
    types
        .into_iter()
        .max_by(|a, b| a.fields.len().cmp(&b.fields.len()))
        .expect("If we have no elements here, the tool failed!")
}

/// Turns the `root` [`PartialType`] documentation into one big `String`.
#[tracing::instrument(level = "trace", ret)]
fn produce_docs_from_root_type(root: PartialType) -> String {
    let type_docs = pretty_docs(root.docs);

    // Concat all the docs!
    [
        type_docs,
        root.fields
            .into_iter()
            .map(|field| pretty_docs(field.docs))
            .collect::<Vec<_>>()
            .concat(),
    ]
    .concat()
}

>>>>>>> e17a9f7f
/// Extracts the documentation from Rust source into a markdown file.
#[derive(clap::Parser, Debug)]
#[command(author, version, about, long_about = None)]
struct MedschoolArgs {
    /// Adds the file contents as a header to the generated markdown.
    #[arg(short, long)]
    prepend: Option<PathBuf>,

    /// Path to the `src` folder you want to generate documentation for.
    ///
    /// Defaults to `./src`.
    #[arg(short, long)]
    input: Option<PathBuf>,

    /// Output file for the generated markdown.
    ///
    /// Defaults to `./configuration.md`.
    #[arg(short, long)]
    output: Option<PathBuf>,
}

/// # Attention when using `RUST_LOG`
///
/// Every function here supports our usual [`mod@tracing::instrument`] setup, with default
/// `log_level = "trace`, but if you dare run with `RUST_LOG=trace` you're going to have a bad time!
///
/// The logging is put in place so you can quickly change whatever function you need to
/// `log_level = "debug"` (or whatever).
///
/// tl;dr: do **NOT** use `RUST_LOG=trace`!
fn main() -> Result<(), DocsError> {
    tracing_subscriber::registry()
        .with(
            tracing_subscriber::fmt::layer()
                .with_span_events(FmtSpan::ACTIVE)
                .pretty(),
        )
        .with(tracing_subscriber::EnvFilter::from_default_env())
        .init();

    let MedschoolArgs {
        prepend,
        output,
        input,
    } = <MedschoolArgs as clap::Parser>::parse();

    let files = parse_files(input.unwrap_or_else(|| PathBuf::from("./src")))?;
    let type_docs = parse_docs_into_set(files)?;
    let resolved = resolve_references(type_docs.clone());

    if let Some(produced) = resolved {
        let mut final_docs = produced.produce_docs();
        if let Some(header) = prepend {
            let header = fs::read_to_string(header)?;
            final_docs.insert_str(0, &(header + "\n"));
        }
        let output = output.unwrap_or_else(|| PathBuf::from("./configuration.md"));
        fs::write(output, final_docs).unwrap();
    }
    Ok(())
}

#[cfg(test)]
mod test {
    #![allow(dead_code)]
    #![allow(non_camel_case_types)]

    use super::*;

    const EXPECTED: &str =
    "# Root\n\nRoot - 1l\n\nRoot - 2l\n\n## Root - b_field\n\nRoot_B_Node - 1l\n\nRoot_B_Node - 2l\n\n### Root_B_Node - c_field\n\nRoot_B_C_Node - 1l\n\nRoot_B_C_Node - 2l\n\n### Root_B_C_Node - d_field\n\nRoot_B_C_D_Edge - 1l\n\nRoot_B_C_D_Edge - 2l\n\n#### Root_B_C_D_Edge - c_field\n\nRoot_B_C_D_Edge - edge - c_field\n\n#### Root_B_C_D_Edge - d_field\n\nRoot_B_C_D_Edge - edge - d_field\n\n### Root_B_C_Node - root_b_c_node_field\n\nRoot_B_C_Node - edge - root_b_c_node_field\n\n### Root_B_Node - root_b_node_field\n\nRoot_B_Node - edge - root_b_node_field\n\n## Root - e_field\n\nRoot_E_Edge - 1l\n\nRoot_E_Edge - 2l\n\n## Root_E_Edge - e_field\n\nRoot_E_Edge - edge - e_field\n\n## Root_E_Edge - f_field\n\nRoot_E_Edge - edge - f_field\n\n## Root - root_field\n\nRoot - edge - root_field\n\n";

    const FILES: [&str; 5] = [
        r#"
    /// Root_B_C_Node - 1l
    ///
    /// Root_B_C_Node - 2l
    struct Root_B_C_Node {
        /// <!--${internal}-->
        /// ### Root_B_C_Node - internal
        internal: i32,

        /// ### Root_B_C_Node - d_field
        d_field: Vec<Root_B_C_D_Edge>,

        /// ### Root_B_C_Node - root_b_c_node_field
        ///
        /// Root_B_C_Node - edge - root_b_c_node_field
        root_b_c_node_field: Option<Vec<String>>,
    }
"#,
        r#"
    /// # Root
    ///
    /// Root - 1l
    ///
    /// Root - 2l
    struct Root {
        /// ## Root - e_field
        e_field: Root_E_Edge,
        
        /// ## Root - root_field
        ///
        /// Root - edge - root_field
        root_field: i32,

        /// ## Root - b_field
        b_field: Option<Vec<Root_B_Node>>,
    }
"#,
        r#"
    /// Root_B_Node - 1l
    ///
    /// Root_B_Node - 2l
    struct Root_B_Node {
        /// ### Root_B_Node - c_field
        c_field: Vec<Root_B_C_Node>,

        /// ### Root_B_Node - root_b_node_field
        ///
        /// Root_B_Node - edge - root_b_node_field
        root_b_node_field: Option<String>,
    }
"#,
        r#"
    /// Root_B_C_D_Edge - 1l
    ///
    /// Root_B_C_D_Edge - 2l
    struct Root_B_C_D_Edge {
        /// #### Root_B_C_D_Edge - d_field
        ///
        /// Root_B_C_D_Edge - edge - d_field
        d_field: Vec<Option<Vec<PathBuf>>>,

        /// #### Root_B_C_D_Edge - c_field
        ///
        /// Root_B_C_D_Edge - edge - c_field
        c_field: i32,
    }
"#,
        r#"
    /// Root_E_Edge - 1l
    ///
    /// Root_E_Edge - 2l
    struct Root_E_Edge {
        /// ## Root_E_Edge - f_field
        ///
        /// Root_E_Edge - edge - f_field
        f_field: i32,

        /// ## Root_E_Edge - e_field
        ///
        /// Root_E_Edge - edge - e_field
        e_field: String,
    }
"#,
    ];

    fn parse_string_files(files: Vec<String>) -> Vec<syn::File> {
        files
            .into_iter()
            .map(|file| syn::parse_file(&file).unwrap())
            .collect()
    }

    /// Basic test that determines we're getting the [`EXPECTED`] result, under _ideal-ish_
    /// conditions.
    #[test]
    fn basic_markdown_from_sample_works() {
        let files = parse_string_files(FILES.map(ToString::to_string).to_vec());

        let type_docs = super::parse_docs_into_set(files).unwrap();
        println!("parsed {type_docs:#?}");

        let root_type = resolve_references(type_docs.clone()).unwrap();

        let final_docs = root_type.produce_docs();
        println!("final_docs {final_docs:#?}");

        assert_eq!(final_docs, EXPECTED);
    }
    /// Randomizes the _file_ order, so we can test that we get [`EXPECTED`] under more realistic
    /// conditions (where we can't force an order for the real files).
    #[test]
    fn randomish_markdown_from_sample_works() {
        let files = parse_string_files(FILES.map(ToString::to_string).to_vec());

        for _ in 0..32 {
            let mut files = files.clone();
            files.sort_unstable_by(|_, _| rand::random::<i32>().cmp(&rand::random()));

            let type_docs = super::parse_docs_into_set(files).unwrap();
            let root_type = resolve_references(type_docs.clone()).unwrap();
            let final_docs = root_type.produce_docs();

            assert_eq!(final_docs, EXPECTED);
        }
    }

    /// # Root_B_C_Node
    ///
    /// Root_B_C_Node - 1l
    ///
    /// Root_B_C_Node - 2l
    struct Root_B_C_Node {
        /// <!--${internal}-->
        /// ## Root_B_C_Node - internal
        internal: i32,

        /// ## Root_B_C_Node - d_field
        d_field: Vec<Root_B_C_D_Edge>,

        /// ## Root_B_C_Node - root_b_c_node_field
        ///
        /// Root_B_C_Node - edge - root_b_c_node_field
        root_b_c_node_field: Option<Vec<String>>,
    }

    /// # Root
    ///
    /// Root - 1l
    ///
    /// Root - 2l
    struct Root {
        /// ## Root - e_field
        e_field: Root_E_Edge,

        /// ## Root - root_field
        ///
        /// Root - edge - root_field
        root_field: i32,

        /// ## Root - b_field
        b_field: Option<Vec<Root_B_Node>>,
    }

    /// # Root_B_Node
    ///
    /// Root_B_Node - 1l
    ///
    /// Root_B_Node - 2l
    struct Root_B_Node {
        /// ## Root_B_Node - c_field
        c_field: Vec<Root_B_C_Node>,

        /// ## Root_B_Node - root_b_node_field
        ///
        /// Root_B_Node - edge - root_b_node_field
        root_b_node_field: Option<String>,
    }

    /// # Root_B_C_D_Edge
    ///
    /// Root_B_C_D_Edge - 1l
    ///
    /// Root_B_C_D_Edge - 2l
    struct Root_B_C_D_Edge {
        /// ## Root_B_C_D_Edge - d_field
        ///
        /// Root_B_C_D_Edge - edge - d_field
        d_field: Vec<Option<Vec<PathBuf>>>,

        /// ## Root_B_C_D_Edge - c_field
        ///
        /// Root_B_C_D_Edge - edge - c_field
        c_field: i32,
    }

    /// # Root_E_Edge
    ///
    /// Root_E_Edge - 1l
    ///
    /// Root_E_Edge - 2l
    struct Root_E_Edge {
        /// ## Root_E_Edge - f_field
        ///
        /// Root_E_Edge - edge - f_field
        f_field: i32,

        /// ## Root_E_Edge - e_field
        ///
        /// Root_E_Edge - edge - e_field
        e_field: String,
    }
}<|MERGE_RESOLUTION|>--- conflicted
+++ resolved
@@ -14,243 +14,8 @@
 #![feature(iterator_try_collect)]
 #![deny(clippy::missing_docs_in_private_items)]
 #![deny(missing_docs)]
-<<<<<<< HEAD
+
 use std::{fs, fs::File, io::Read, path::PathBuf};
-=======
-use std::{
-    collections::BTreeSet,
-    fmt::Display,
-    fs::{self, File},
-    hash::Hash,
-    io::Read,
-    path::PathBuf,
-};
-
-use syn::{Attribute, Expr, Ident, Type, TypePath};
-use thiserror::Error;
-use tracing_subscriber::{fmt::format::FmtSpan, prelude::*};
-
-/// We just _eat_ some of these errors (turn them into `None`).
-#[derive(Debug, Error)]
-enum DocsError {
-    /// Error for glob iteration.
-    #[error("Glob error {0}")]
-    Glob(#[from] glob::GlobError),
-
-    /// Parsing glob pattern.
-    #[error("Glob pattern {0}")]
-    Pattern(#[from] glob::PatternError),
-
-    /// IO issues we have when reading the source files or producing the `.md` file.
-    #[error("IO error {0}")]
-    IO(#[from] std::io::Error),
-
-    /// May happen (probably never) when [`files_to_string`] is reading the source file into a
-    /// `&str`.
-    #[error("Read past end of source!")]
-    ReadOutOfBounds,
-}
-
-/// We're extracting [`syn::Item`] structs and enums into this type.
-///
-/// Implements [`Ord`] by checking if any of its `PartialType::fields` belongs to another type that
-/// we have declared.
-#[derive(Debug, Default, Clone)]
-struct PartialType {
-    /// Only interested in the type name, e.g. `struct {Foo}`.
-    ident: String,
-
-    /// The docs of the item, they come in as a bunch of strings from `syn`, and we just hold them
-    /// as they come.
-    docs: Vec<String>,
-
-    /// Only useful when [`syn::ItemStruct`], we don't look into variants of enums.
-    fields: Vec<PartialField>,
-}
-
-/// The fields when the item we're looking is [`syn::ItemStruct`].
-///
-/// Implements [`Ord`] by `PartialField::ty.len()`, thus making primitive types < custom types
-/// (usually).
-#[derive(Debug, Clone)]
-struct PartialField {
-    /// The name of the field, e.g. `{foo}: String`.
-    ident: String,
-
-    /// The type of the field, e.g. `foo: {String}`.
-    ///
-    /// When we encounter generics, such as `foo: Option<String>`, we dig into the generics to get
-    /// the last [`syn::PathSegment`].
-    ///
-    /// Keep in mind that the handling for this is very crude, so if you have a field with anything
-    /// fancier than just the `foo` example (such as `foo: bar::String`), the assumptions break.
-    ty: String,
-
-    /// The docs of the field, they come in as a bunch of strings from `syn`, and we just hold them
-    /// as they come.
-    ///
-    /// These docs will be merged with the type docs of this field's type, if it is a sub-type of
-    /// any type that we declared.
-    docs: Vec<String>,
-}
-
-impl PartialField {
-    /// Converts a [`syn::Field`] into [`PartialField`], using
-    /// [`get_ident_from_field_skipping_generics`] to get the field type.
-    #[tracing::instrument(level = "trace", ret)]
-    fn new(field: syn::Field) -> Option<Self> {
-        let type_ident = match field.ty {
-            Type::Path(type_path) => {
-                // `get_ident` returns `Some` if the `path` doesn't contain generics.
-                type_path
-                    .path
-                    .get_ident()
-                    .cloned()
-                    .or_else(|| get_ident_from_field_skipping_generics(type_path))
-            }
-            _ => None,
-        }?;
-
-        Some(Self {
-            ident: field.ident?.to_string(),
-            ty: type_ident.to_string(),
-            docs: docs_from_attributes(field.attrs),
-        })
-    }
-}
-
-impl PartialOrd for PartialType {
-    fn partial_cmp(&self, other: &Self) -> Option<std::cmp::Ordering> {
-        Some(self.cmp(other))
-    }
-}
-
-impl PartialOrd for PartialField {
-    fn partial_cmp(&self, other: &Self) -> Option<std::cmp::Ordering> {
-        Some(self.cmp(other))
-    }
-}
-
-impl Ord for PartialType {
-    fn cmp(&self, other: &Self) -> std::cmp::Ordering {
-        if other.fields.iter().any(|field| field.ty == self.ident) {
-            // `other` has a field that is of type `self`, so it "belongs" to `self`
-            std::cmp::Ordering::Greater
-        } else {
-            std::cmp::Ordering::Less
-        }
-    }
-}
-
-impl Ord for PartialField {
-    fn cmp(&self, other: &Self) -> std::cmp::Ordering {
-        // primitive types < custom types (usually)
-        self.ty
-            .len()
-            .cmp(&other.ty.len())
-            // both field types have the same length, so sort alphabetically
-            .then_with(|| self.ident.cmp(&other.ident))
-    }
-}
-
-impl From<PartialField> for PartialType {
-    fn from(value: PartialField) -> Self {
-        Self {
-            ident: value.ident,
-            docs: value.docs,
-            fields: Default::default(),
-        }
-    }
-}
-
-impl PartialEq for PartialType {
-    fn eq(&self, other: &Self) -> bool {
-        self.ident.eq(&other.ident)
-    }
-}
-
-impl PartialEq for PartialField {
-    fn eq(&self, other: &Self) -> bool {
-        self.ty.eq(&other.ty)
-    }
-}
-
-impl Eq for PartialType {}
-
-impl Eq for PartialField {}
-
-impl Hash for PartialType {
-    fn hash<H: std::hash::Hasher>(&self, state: &mut H) {
-        self.ident.hash(state)
-    }
-}
-
-impl Hash for PartialField {
-    fn hash<H: std::hash::Hasher>(&self, state: &mut H) {
-        self.ident.hash(state)
-    }
-}
-
-impl Display for PartialType {
-    fn fmt(&self, f: &mut std::fmt::Formatter<'_>) -> std::fmt::Result {
-        // Prevents crashing the tool if the type is not properly documented.
-        let docs = self.docs.last().cloned().unwrap_or_default();
-        f.write_str(&docs)?;
-
-        self.fields.iter().fold(f, |accum, s| {
-            accum.write_str(&s.to_string()).expect("writing failed");
-            accum
-        });
-        Ok(())
-    }
-}
-
-impl Display for PartialField {
-    fn fmt(&self, f: &mut std::fmt::Formatter<'_>) -> std::fmt::Result {
-        // Prevents crashing the tool if the field is not properly documented.
-        let docs = self.docs.last().cloned().unwrap_or_default();
-        f.write_str(&docs)
-    }
-}
-
-/// Digs into the generics of a field ([`syn::ItemStruct`] only), trying to get the last
-/// [`syn::PathArguments`], which (hopefully) contains the concrete type we care about.
-///
-/// Extracts `Foo` from `foo: Option<Vec<{Foo}>>`.
-///
-/// Doesn't handle generics of generics though, so if your field is `baz: Option<T>` we're going to
-/// be assigning this field type to be the string `"T"` (which is probably not what you wanted).
-#[tracing::instrument(level = "trace", ret)]
-fn get_ident_from_field_skipping_generics(type_path: TypePath) -> Option<Ident> {
-    // welp, this path probably contains generics
-    let segment = type_path.path.segments.last()?;
-
-    let mut current_argument = segment.arguments.clone();
-    let mut inner_type = None;
-
-    // keep digging into the `PathArguments`
-    while let syn::PathArguments::AngleBracketed(generics) = &current_argument {
-        // go directly to the last piece of generics, skipping lifetimes
-        match generics.args.last()? {
-            // finally have something that resembles a type, but might be an `Option`, so
-            // we have to go deeper!
-            syn::GenericArgument::Type(Type::Path(generic_path)) => {
-                // that's it, we've reached the final type
-                inner_type = match generic_path.path.segments.last() {
-                    Some(t) => Some(t.ident.clone()),
-                    None => break,
-                };
-
-                current_argument = generic_path.path.segments.last()?.arguments.clone();
-            }
-            _ => break,
-        }
-    }
-
-    inner_type
-}
->>>>>>> e17a9f7f
-
 use parse::parse_docs_into_set;
 use tracing_subscriber::{fmt::format::FmtSpan, prelude::*};
 
@@ -278,214 +43,6 @@
         .collect()
 }
 
-<<<<<<< HEAD
-=======
-/// Converts a list of [`syn::File`] into a [`BTreeSet`] of our own [`PartialType`] types, so we can
-/// get a root node (see the [`Ord`] implementation of `PartialType`).
-#[tracing::instrument(level = "trace", ret)]
-fn parse_docs_into_tree(files: Vec<syn::File>) -> Result<BTreeSet<PartialType>, DocsError> {
-    let type_docs = files
-        .into_iter()
-        // go through each `File` extracting the types into a hierarchical tree based on which types
-        // belong to other types
-        .flat_map(|syntaxed_file| {
-            syntaxed_file
-                .items
-                .into_iter()
-                // convert an `Item` into a `PartialType`
-                .filter_map(|item| match item {
-                    syn::Item::Mod(item_mod) => {
-                        docs_from_attributes(item_mod.attrs);
-                        None
-                    }
-                    syn::Item::Enum(item) => {
-                        let thing_docs_untreated = docs_from_attributes(item.attrs);
-                        let is_internal = thing_docs_untreated
-                            .iter()
-                            .any(|doc| doc.contains(r"<!--${internal}-->"));
-
-                        // We only care about types that have docs.
-                        (!thing_docs_untreated.is_empty() && !is_internal).then(|| PartialType {
-                            ident: item.ident.to_string(),
-                            docs: thing_docs_untreated,
-                            fields: Default::default(),
-                        })
-                    }
-                    syn::Item::Struct(item) => {
-                        // we used to remove any duplicate fields such as two fields with the same
-                        // type by converting them to a HashSet
-                        // for example, struct {a : B, b: B} would duplicate docs for B
-                        // for our use case this is not necessary, and somehow ends up dropping
-                        // fields so we're just going to keep the fields as
-                        // they are and consider this again later
-                        let fields = item
-                            .fields
-                            .into_iter()
-                            .filter_map(PartialField::new)
-                            .collect::<Vec<_>>();
-
-                        let thing_docs_untreated = docs_from_attributes(item.attrs);
-                        let is_internal = thing_docs_untreated
-                            .iter()
-                            .any(|doc| doc.contains(r"<!--${internal}-->"));
-
-                        let mut public_fields = fields
-                            .into_iter()
-                            .filter(|field| !field.docs.contains(&r"<!--${internal}-->".into()))
-                            .collect::<Vec<_>>();
-
-                        public_fields.sort();
-
-                        // We only care about types that have docs.
-                        (!thing_docs_untreated.is_empty()
-                            && !public_fields.is_empty()
-                            && !is_internal)
-                            .then(|| PartialType {
-                                ident: item.ident.to_string(),
-                                docs: thing_docs_untreated,
-                                fields: public_fields,
-                            })
-                    }
-                    _ => None,
-                })
-        })
-        .collect::<BTreeSet<_>>();
-
-    Ok(type_docs)
-}
-
-/// Digs into the [`PartialType`] building new types that inline the types of their
-/// [`PartialField`]s, turning something like:
-///
-/// ```no_run
-/// /// A struct
-/// struct A {
-///     /// x field
-///     x: i32,
-///     /// b field
-///     b: B,
-/// }
-///
-/// /// B struct
-/// struct B {
-///     /// y field
-///     y: i32,
-/// }
-/// ```
-///
-/// Into:
-///
-/// ```no_run
-/// /// A struct
-/// struct A {
-///     /// x field
-///     x: i32,
-///
-///     /// b field
-///     /// B struct
-///     /// y field
-///     y: i32,
-/// }
-/// ```
-#[tracing::instrument(level = "trace", ret)]
-fn depth_first_build_new_types(type_docs: BTreeSet<PartialType>) -> Vec<PartialType> {
-    // The types that have been rebuild after following each field "reference".
-    let mut new_types = Vec::with_capacity(8);
-
-    // Perform a depth-first search-ish, building more complete types.
-    for type_ in type_docs.iter() {
-        let mut new_fields = Vec::with_capacity(8);
-        let mut current_fields_iter = type_.fields.iter();
-
-        // Keeps track of where we stopped before digging deeper into some field type, so we can
-        // come back to it after we reached an edge.
-        let mut previous_position = Vec::new();
-
-        loop {
-            // No more fields of this type are part of another type.
-            if !type_
-                .fields
-                .iter()
-                .any(|f| type_docs.iter().any(|t| t.ident == f.ty))
-            {
-                break;
-            }
-
-            if let Some(field) = current_fields_iter.next() {
-                let new_field = if let Some(child_type) =
-                    type_docs.iter().find(|type_| field.ty == type_.ident)
-                {
-                    // This field belongs to one of our custom types, so we store our iterator
-                    // position and change the `current_fields_iter` to dig into this field's
-                    // fields.
-                    previous_position.push(current_fields_iter.clone());
-                    current_fields_iter = child_type.fields.iter();
-
-                    PartialField {
-                        ident: field.ident.clone(),
-                        ty: field.ty.clone(),
-                        // We want to glue the docs that were part of this field in the struct it
-                        // belongs to, with the docs of the field's type.
-                        docs: [field.docs.clone(), child_type.docs.clone()].concat(),
-                    }
-                } else {
-                    // Primitive type, or type outside our files.
-                    field.clone()
-                };
-
-                new_fields.push(new_field);
-            } else if let Some(previous_iter) = previous_position.pop() {
-                // Go back to where we were before digging into this edge.
-                current_fields_iter = previous_iter;
-            } else {
-                // No fields left to see.
-                break;
-            }
-        }
-
-        // new_fields.sort();
-        // Now let's build a type with the mega fields we just built.
-        let new_type = PartialType {
-            ident: type_.ident.clone(),
-            docs: type_.docs.clone(),
-            fields: new_fields,
-        };
-        new_types.push(new_type);
-    }
-
-    new_types.sort();
-
-    new_types
-}
-
-/// Gets the element with the most number of [`PartialField`], which at this point should be our
-/// root [`PartialType`].
-#[tracing::instrument(level = "trace", ret)]
-fn get_root_type(types: Vec<PartialType>) -> PartialType {
-    types
-        .into_iter()
-        .max_by(|a, b| a.fields.len().cmp(&b.fields.len()))
-        .expect("If we have no elements here, the tool failed!")
-}
-
-/// Turns the `root` [`PartialType`] documentation into one big `String`.
-#[tracing::instrument(level = "trace", ret)]
-fn produce_docs_from_root_type(root: PartialType) -> String {
-    let type_docs = pretty_docs(root.docs);
-
-    // Concat all the docs!
-    [
-        type_docs,
-        root.fields
-            .into_iter()
-            .map(|field| pretty_docs(field.docs))
-            .collect::<Vec<_>>()
-            .concat(),
-    ]
-    .concat()
-}
-
->>>>>>> e17a9f7f
 /// Extracts the documentation from Rust source into a markdown file.
 #[derive(clap::Parser, Debug)]
 #[command(author, version, about, long_about = None)]
