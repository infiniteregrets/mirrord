package com.metalbear.mirrord

import com.intellij.execution.ExecutionListener
import com.intellij.execution.process.ProcessHandler
import com.intellij.execution.runners.ExecutionEnvironment
import com.intellij.notification.NotificationType
import com.intellij.openapi.application.ApplicationManager
import com.intellij.openapi.ui.DialogWrapper
import com.intellij.ui.components.JBList
import javax.swing.JCheckBox
import javax.swing.JTextField


@Suppress("UNCHECKED_CAST", "NAME_SHADOWING")
class MirrordListener : ExecutionListener {
    init {
        val (ldPreloadPath, dylibPath, defaultMirrordAgentLog, rustLog, invalidCertificates, ephemeralContainers) = MirrordDefaultData()

        mirrordEnv["DYLD_INSERT_LIBRARIES"] = dylibPath
        mirrordEnv["LD_PRELOAD"] = ldPreloadPath
        mirrordEnv["MIRRORD_AGENT_RUST_LOG"] = defaultMirrordAgentLog
        mirrordEnv["RUST_LOG"] = rustLog
        mirrordEnv["MIRRORD_ACCEPT_INVALID_CERTIFICATES"] = invalidCertificates.toString()
        mirrordEnv["MIRRORD_EPHEMERAL_CONTAINER"] = ephemeralContainers.toString()
        mirrordEnv["MIRRORD_SKIP_PROCESSES"] = ""

    }

    companion object {
        var enabled: Boolean = false
        var envSet: Boolean = false
        var mirrordEnv: LinkedHashMap<String, String> = LinkedHashMap()
    }

    override fun processStarting(executorId: String, env: ExecutionEnvironment) {
        if (enabled) {
            val customDialogBuilder = MirrordDialogBuilder()
            val kubeDataProvider = KubeDataProvider()
<<<<<<< HEAD
            ApplicationManager.getApplication().invokeLater() {
                val namespaces = try {
                    JBList(kubeDataProvider.getNamespaces())
                } catch (e: Exception) {
                    MirrordEnabler.notify(
                        "Error occurred while fetching namespaces from Kubernetes context",
                        NotificationType.ERROR,
                        env.project
                    )
                    return@invokeLater super.processStarting(executorId, env)
                }
                val panel = customDialogBuilder.createMirrordNamespaceDialog(namespaces)
                val dialogBuilder = customDialogBuilder.getDialogBuilder(panel)

                // SUCCESS: Ask the user for the impersonated pod in the chosen namespace
                if (dialogBuilder.show() == DialogWrapper.OK_EXIT_CODE && !namespaces.isSelectionEmpty) {
                    val choseNamespace = namespaces.selectedValue

                    val pods = try {
                        JBList(kubeDataProvider.getNameSpacedPods(choseNamespace))
                    } catch (e: Exception) {
                        MirrordEnabler.notify(
                            "Error occurred while fetching pods from Kubernetes context",
                            NotificationType.ERROR,
                            env.project
                        )
                        return@invokeLater super.processStarting(executorId, env)
                    }

                    val fileOpsCheckbox = JCheckBox("Enable File Operations")
                    val remoteDnsCheckbox = JCheckBox("Enable Remote DNS")
                    val ephemeralContainerCheckBox = JCheckBox("Enable Ephemeral Containers")

                    val agentRustLog = JTextField(mirrordEnv["MIRRORD_AGENT_RUST_LOG"])
                    val rustLog = JTextField(mirrordEnv["RUST_LOG"])

                    val panel = customDialogBuilder.createMirrordKubeDialog(
                        pods,
                        fileOpsCheckbox,
                        remoteDnsCheckbox,
                        ephemeralContainerCheckBox,
                        agentRustLog,
                        rustLog
                    )
                    val dialogBuilder = customDialogBuilder.getDialogBuilder(panel)

                    // SUCCESS: set the respective environment variables
                    if (dialogBuilder.show() == DialogWrapper.OK_EXIT_CODE && !pods.isSelectionEmpty) {
                        mirrordEnv["MIRRORD_AGENT_IMPERSONATED_POD_NAME"] = pods.selectedValue as String
                        mirrordEnv["MIRRORD_AGENT_IMPERSONATED_POD_NAMESPACE"] = choseNamespace as String
                        mirrordEnv["MIRRORD_FILE_OPS"] = fileOpsCheckbox.isSelected.toString()
                        mirrordEnv["MIRRORD_EPHEMERAL_CONTAINER"] = ephemeralContainerCheckBox.isSelected.toString()
                        mirrordEnv["MIRRORD_REMOTE_DNS"] = remoteDnsCheckbox.isSelected.toString()
                        mirrordEnv["RUST_LOG"] = rustLog.text.toString()
                        mirrordEnv["MIRRORD_AGENT_RUST_LOG"] = agentRustLog.text.toString()

                        val envMap = getRunConfigEnv(env)
                        envMap.putAll(mirrordEnv)

                        envSet = true
                    }
=======

            val namespaces = try {
                JBList(kubeDataProvider.getNamespaces())
            } catch (e: Exception) {
                MirrordEnabler.notify(
                    "Error occurred while fetching namespaces from Kubernetes context",
                    NotificationType.ERROR,
                    env.project
                )
                return super.processStarting(executorId, env)
            }
            val panel = customDialogBuilder.createMirrordNamespaceDialog(namespaces)
            val dialogBuilder = customDialogBuilder.getDialogBuilder(panel)

            // SUCCESS: Ask the user for the impersonated pod in the chosen namespace
            if (dialogBuilder.show() == DialogWrapper.OK_EXIT_CODE && !namespaces.isSelectionEmpty) {
                val choseNamespace = namespaces.selectedValue

                val pods = try {
                    JBList(kubeDataProvider.getNameSpacedPods(choseNamespace))
                } catch (e: Exception) {
                    MirrordEnabler.notify(
                        "Error occurred while fetching pods from Kubernetes context",
                        NotificationType.ERROR,
                        env.project
                    )
                    return super.processStarting(executorId, env)
                }

                val fileOpsCheckbox = JCheckBox("Enable File Operations")
                val remoteDnsCheckbox = JCheckBox("Enable Remote DNS")
                val ephemeralContainerCheckBox = JCheckBox("Enable Ephemeral Containers")

                val agentRustLog = JTextField(mirrordEnv["MIRRORD_AGENT_RUST_LOG"])
                val rustLog = JTextField(mirrordEnv["RUST_LOG"])

                val panel = customDialogBuilder.createMirrordKubeDialog(
                    pods,
                    fileOpsCheckbox,
                    remoteDnsCheckbox,
                    ephemeralContainerCheckBox,
                    agentRustLog,
                    rustLog
                )
                val dialogBuilder = customDialogBuilder.getDialogBuilder(panel)

                // SUCCESS: set the respective environment variables
                if (dialogBuilder.show() == DialogWrapper.OK_EXIT_CODE && !pods.isSelectionEmpty) {
                    mirrordEnv["MIRRORD_AGENT_IMPERSONATED_POD_NAME"] = pods.selectedValue as String
                    mirrordEnv["MIRRORD_AGENT_IMPERSONATED_POD_NAMESPACE"] = choseNamespace as String
                    mirrordEnv["MIRRORD_FILE_OPS"] = fileOpsCheckbox.isSelected.toString()
                    mirrordEnv["MIRRORD_EPHEMERAL_CONTAINER"] = ephemeralContainerCheckBox.isSelected.toString()
                    mirrordEnv["MIRRORD_REMOTE_DNS"] = remoteDnsCheckbox.isSelected.toString()
                    mirrordEnv["RUST_LOG"] = rustLog.text.toString()
                    mirrordEnv["MIRRORD_AGENT_RUST_LOG"] = agentRustLog.text.toString()

                    val envMap = getRunConfigEnv(env)
                    envMap?.putAll(mirrordEnv)

                    envSet = envMap != null
>>>>>>> 8da5c562
                }
            }
        }
        // FAILURE: Just call the parent implementation
        return super.processStarting(executorId, env)
    }

    override fun processTerminating(executorId: String, env: ExecutionEnvironment, handler: ProcessHandler) {
        // NOTE: If the option was enabled, and we actually set the env, i.e. cancel was not clicked on the dialog,
        // we clear up the Environment, because we don't want mirrord to run again if the user hits debug again
        // with mirrord toggled off.
        if (enabled and envSet) {
            if (env.runProfile::class.simpleName == "GoApplicationConfiguration") {
                GoRunConfig.clearGoEnv()
                return super.processTerminating(executorId, env, handler)
            }
            val envMap = try {
                val envMethod = env.runProfile.javaClass.getMethod("getEnvs")
                envMethod.invoke(env.runProfile) as LinkedHashMap<String, String>
            } catch (e: Exception) {
                MirrordEnabler.notify(
                    "Error occurred while removing mirrord environment",
                    NotificationType.ERROR,
                    env.project
                )
                return super.processTerminating(executorId, env, handler)
            }
            for (key in mirrordEnv.keys) {
                if (envMap.containsKey(key)) {
                    envMap.remove(key)
                }
            }
        }
        return super.processTerminating(executorId, env, handler)
    }

    private fun getRunConfigEnv(env: ExecutionEnvironment): LinkedHashMap<String, String>? {
        if (env.runProfile::class.simpleName == "GoApplicationConfiguration")
            return null
        return try {
            val envMethod = env.runProfile.javaClass.getMethod("getEnvs")
            envMethod.invoke(env.runProfile) as LinkedHashMap<String, String>
        } catch (e: Exception) {
            MirrordEnabler.notify(
                "Error occurred while substituting provided configuration",
                NotificationType.ERROR,
                env.project
            )
            null
        }
    }
}<|MERGE_RESOLUTION|>--- conflicted
+++ resolved
@@ -36,69 +36,6 @@
         if (enabled) {
             val customDialogBuilder = MirrordDialogBuilder()
             val kubeDataProvider = KubeDataProvider()
-<<<<<<< HEAD
-            ApplicationManager.getApplication().invokeLater() {
-                val namespaces = try {
-                    JBList(kubeDataProvider.getNamespaces())
-                } catch (e: Exception) {
-                    MirrordEnabler.notify(
-                        "Error occurred while fetching namespaces from Kubernetes context",
-                        NotificationType.ERROR,
-                        env.project
-                    )
-                    return@invokeLater super.processStarting(executorId, env)
-                }
-                val panel = customDialogBuilder.createMirrordNamespaceDialog(namespaces)
-                val dialogBuilder = customDialogBuilder.getDialogBuilder(panel)
-
-                // SUCCESS: Ask the user for the impersonated pod in the chosen namespace
-                if (dialogBuilder.show() == DialogWrapper.OK_EXIT_CODE && !namespaces.isSelectionEmpty) {
-                    val choseNamespace = namespaces.selectedValue
-
-                    val pods = try {
-                        JBList(kubeDataProvider.getNameSpacedPods(choseNamespace))
-                    } catch (e: Exception) {
-                        MirrordEnabler.notify(
-                            "Error occurred while fetching pods from Kubernetes context",
-                            NotificationType.ERROR,
-                            env.project
-                        )
-                        return@invokeLater super.processStarting(executorId, env)
-                    }
-
-                    val fileOpsCheckbox = JCheckBox("Enable File Operations")
-                    val remoteDnsCheckbox = JCheckBox("Enable Remote DNS")
-                    val ephemeralContainerCheckBox = JCheckBox("Enable Ephemeral Containers")
-
-                    val agentRustLog = JTextField(mirrordEnv["MIRRORD_AGENT_RUST_LOG"])
-                    val rustLog = JTextField(mirrordEnv["RUST_LOG"])
-
-                    val panel = customDialogBuilder.createMirrordKubeDialog(
-                        pods,
-                        fileOpsCheckbox,
-                        remoteDnsCheckbox,
-                        ephemeralContainerCheckBox,
-                        agentRustLog,
-                        rustLog
-                    )
-                    val dialogBuilder = customDialogBuilder.getDialogBuilder(panel)
-
-                    // SUCCESS: set the respective environment variables
-                    if (dialogBuilder.show() == DialogWrapper.OK_EXIT_CODE && !pods.isSelectionEmpty) {
-                        mirrordEnv["MIRRORD_AGENT_IMPERSONATED_POD_NAME"] = pods.selectedValue as String
-                        mirrordEnv["MIRRORD_AGENT_IMPERSONATED_POD_NAMESPACE"] = choseNamespace as String
-                        mirrordEnv["MIRRORD_FILE_OPS"] = fileOpsCheckbox.isSelected.toString()
-                        mirrordEnv["MIRRORD_EPHEMERAL_CONTAINER"] = ephemeralContainerCheckBox.isSelected.toString()
-                        mirrordEnv["MIRRORD_REMOTE_DNS"] = remoteDnsCheckbox.isSelected.toString()
-                        mirrordEnv["RUST_LOG"] = rustLog.text.toString()
-                        mirrordEnv["MIRRORD_AGENT_RUST_LOG"] = agentRustLog.text.toString()
-
-                        val envMap = getRunConfigEnv(env)
-                        envMap.putAll(mirrordEnv)
-
-                        envSet = true
-                    }
-=======
 
             val namespaces = try {
                 JBList(kubeDataProvider.getNamespaces())
@@ -159,7 +96,6 @@
                     envMap?.putAll(mirrordEnv)
 
                     envSet = envMap != null
->>>>>>> 8da5c562
                 }
             }
         }
