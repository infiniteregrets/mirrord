--- conflicted
+++ resolved
@@ -84,25 +84,16 @@
     }
 
     prepareSandbox {
-<<<<<<< HEAD
-        val sharedLibs = mapOf("macos" to "$projectDir/libmirrord_layer.dylib", "linux" to "$projectDir/libmirrord_layer.so")
-        val files = inputs.sourceFiles.files
-=======
         val sharedLibs =
             mapOf("macos" to "$projectDir/libmirrord_layer.dylib", "linux" to "$projectDir/libmirrord_layer.so")
->>>>>>> d5c5258e
         sharedLibs.forEach { (_, lib) ->
             from(file(lib)) {
                 into(pluginName.get())
             }
-<<<<<<< HEAD
-            if(!inputs.sourceFiles.files.contains(File(lib))) throw StopExecutionException("No files found")
-=======
             // NOTE: comment this line when developing locally without either of shared libs
            if (!System.getenv("CI_BUILD_PLUGIN").toBoolean()) {
                if (!inputs.sourceFiles.files.contains(File(lib))) throw StopExecutionException("Expected library: $lib >> Not Found")
            }
->>>>>>> d5c5258e
         }
     }
     // Configure UI tests plugin
