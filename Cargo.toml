--- conflicted
+++ resolved
@@ -39,12 +39,8 @@
 thiserror = "1"
 k8s-openapi = { version = "0.15", features = ["v1_24"] }
 reqwest = { version = "0.11", features = ["blocking"] }
-<<<<<<< HEAD
-kube = { version = "0.73.1", default-features = false, features = ["runtime", "derive", "client", "ws", "rustls-tls"] }
-=======
 kube = { version = "0.73", default-features = false, features = ["runtime", "derive", "client", "ws", "rustls-tls"] }
 dns-lookup = "1"
->>>>>>> 286a9bf7
 
 # latest commits on rustls suppress certificate verification
 # https://github.com/rustls/rustls/pull/1032
