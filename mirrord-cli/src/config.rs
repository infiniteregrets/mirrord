--- conflicted
+++ resolved
@@ -1,10 +1,6 @@
-<<<<<<< HEAD
-use clap::{ArgGroup, Args, Parser, Subcommand};
-=======
 use std::path::PathBuf;
 
-use clap::{Args, Parser, Subcommand};
->>>>>>> cef505bf
+use clap::{ArgGroup, Args, Parser, Subcommand};
 
 #[derive(Parser)]
 #[clap(author, version, about, long_about = None)]
@@ -34,11 +30,7 @@
     /// Target can either be a deployment or a pod.
     /// Valid formats: deployment/name, pod/name, pod/name/container/name
     #[clap(short, long, value_parser)]
-<<<<<<< HEAD
     pub target: Option<String>,
-=======
-    pub pod_name: Option<String>,
->>>>>>> cef505bf
 
     /// Namespace of the pod to mirror. Defaults to "default".
     #[clap(long, value_parser)]
