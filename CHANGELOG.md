--- conflicted
+++ resolved
@@ -11,11 +11,8 @@
 
 ### Added
 - Release CI: add extensions as artifacts, closes [[#355](https://github.com/metalbear-co/mirrord/issues/355)]
-<<<<<<< HEAD
+- mirrord-cli: added a SIP protection check for macos binaries [[#412](https://github.com/metalbear-co/mirrord/issues/412)]
 - Added Dotnet suite of tests, closes [[#439](https://github.com/metalbear-co/mirrord/issues/439)]
-=======
-- mirrord-cli: added a SIP protection check for macos binaries [[#412](https://github.com/metalbear-co/mirrord/issues/412)]
->>>>>>> 5a3572a7
 
 ### Changed
 - Remote operations that fail logged on `info` level instead of `error` because having a file not found, connection failed, etc can be part of a valid successful flow.
