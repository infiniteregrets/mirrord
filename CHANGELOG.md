# Change Log

All notable changes to the mirrord's cli, agent, protocol, extensions will be documented in this file.
Previous versions had CHANGELOG per component, we decided to combine all repositories to a mono-repo with one CHANGELOG.

Check [Keep a Changelog](http://keepachangelog.com/) for recommendations on how to structure this file.

## [Unreleased]

### Added
- `pwrite` hook (used by `dotnet`);

### Fixed
- Issue [#577](https://github.com/metalbear-co/mirrord/issues/577). Changed non-error logs from `error!` to `trace!`.

<<<<<<< HEAD
=======
### Changed
- Agent pod definition now has `requests` specifications to avoid being defaulted to high values. See [#579](https://github.com/metalbear-co/mirrord/issues/579).
>>>>>>> c076afe7

## 3.0.22-alpha

### Changed
- Exclude internal configuration fields from generated schema.

### Fixed
- Issue [#531](https://github.com/metalbear-co/mirrord/issues/531). We now detect NixOS/Devbox usage and add `sh` to skipped list.

## 3.0.21-alpha

### Added
- Reuse agent - first process that runs will create the agent and its children will be able to reuse the same one to avoid creating many agents.
- Don't print progress for child processes to avoid confusion.
- Skip istio/linkerd-proxy/init container when mirroring a pod without a specific container name.
- Add "linkerd.io/inject": "disabled" annotation to pod created by mirrord to avoid linkerd auto inject.
- mirrord-layer: support `-target deployment/deployment_name/container/container_name` flag to run on a specific container.
- `/nix/*` path is now ignored for file operations to support NixOS.
- Shortcut `deploy` for `deployment` in target argument.
- Added the ability to override environment variables in the config file.


### Changed
- Print exit message when terminating application due to an unhandled error in the layer.
- mirrord-layer: refactored `pod_api.rs` to be more maintainble.
- Use kube config namespace by default.
- mirrord-layer: Ignore `EAFNOSUPPORT` error reporting (valid scenario).

## 3.0.20-alpha

### Added
- `pread` hook (used by `dotnet`);
- mirrord-layer: ignore opening self-binary (temporal SDK calculates the hash of the binary, and it fails because it happens remotely)
- Layer integration tests with more apps (testing with Go only on MacOS because of
  known crash on Linux - [[#380](https://github.com/metalbear-co/mirrord/issues/380)]).
  Closes [[#472](https://github.com/metalbear-co/mirrord/issues/472)].
- Added progress reporting to the CLI.
- CI: use [bors](https://bors.tech/) for merging! woohoo.

## Changed
- Don't report InProgress io error as error (log as info)
- mirrord-layer: Added some `dotnet` files to `IGNORE_FILES` regex set;
- mirrord-layer: Added the `Detour` type for use in the `ops` modules instead of `HookResult`. This type supports returning a `Bypass` to avoid manually checking if a hook actually failed or if we should just bypass it;
- mirrord-protocol: Reduce duplicated types around `read` operation;
- Layer integration tests for more apps. Closes
  [[#472](https://github.com/metalbear-co/mirrord/issues/472)].
- Rename http mirroring tests from `integration` to `http_mirroring` since there are
  now also integration tests in other files.
- Delete useless `e2e_macos` CI job.
- Integration tests also display test process output (with mirrord logs) when they
  time out.
- CI: mirrord-layer UT and integration run in same job.
- .devcontainer: Added missing dependencies and also kind for running e2e tests.

### Fixed
- Fix IntelliJ Extension artifact - use glob pattern
- Use LabelSelector instead of app=* to select pods from deployments
- Added another protection [to not execute in child processes from k8s auth](https://github.com/metalbear-co/mirrord/issues/531) by setting an env flag to avoid loading then removing it after executing the api.

## 3.0.19-alpha

### Added
- Release image for armv7 (Cloud ARM)

### Fixed
- Release for non-amd64 arch failed because of lack of QEMU step in the github action. Re-added it

## 3.0.18-alpha

### Changed
- Replaced `pcap` dependency with our own `rawsocket` to make cross compiling faster and easier.

## 3.0.17-alpha

### Fixed
- Release CI: Remove another failing step

## 3.0.16-alpha

### Fixed
- Release CI: Temporarily comment out failing step

## 3.0.15-alpha

### Fixed
- Release CI: Fix checkout action position in intelliJ release.

## 3.0.14-alpha

### Added
- Layer integration test. Tests the layer's loading and hooking in an http mirroring simulation with a flask web app.
  Addresses but does not
  close [[#472](https://github.com/metalbear-co/mirrord/issues/472)] (more integration tests still needed).

### Fixed
- Release CI: Fix paths for release artifacts

## 3.0.13-alpha

### Added
- mirrord-cli: added a SIP protection check for macos binaries, closes [[#412](https://github.com/metalbear-co/mirrord/issues/412)]

### Fixed
- Fixed unused dependencies issue, closes [[#494](https://github.com/metalbear-co/mirrord/issues/494)]

### Changed
- Remove building of arm64 Docker image from the release CI

## 3.0.12-alpha

### Added
- Release CI: add extensions as artifacts, closes [[#355](https://github.com/metalbear-co/mirrord/issues/355)]

### Changed
- Remote operations that fail logged on `info` level instead of `error` because having a file not found, connection failed, etc can be part of a valid successful flow.
- mirrord-layer: When handling an outgoing connection to localhost, check first if it's a socket we intercept/mirror, then just let it connect normally.
- mirrord-layer: removed `tracing::instrument` from `*_detour` functions.

### Fixed
- `getaddrinfo` now uses [`trust-dns-resolver`](https://docs.rs/trust-dns-resolver/latest/trust_dns_resolver/) when resolving DNS (previously it would do a `getaddrinfo` call in mirrord-agent that could result in incompatibility between the mirrored pod and the user environments).
- Support clusters running Istio. Closes [[#485](https://github.com/metalbear-co/mirrord/issues/485)].

## 3.0.11-alpha

### Added
- Support impersonated deployments, closes [[#293](https://github.com/metalbear-co/mirrord/issues/293)]
- Shorter way to select which deployment/pod/container to impersonate through `--target` or `MIRRORD_IMPERSONATED_TARGET`, closes [[#392](https://github.com/metalbear-co/mirrord/issues/392)]
- mirrord-layer: Support config from file alongside environment variables.
- intellij-ext: Add version check, closes [[#289](https://github.com/metalbear-co/mirrord/issues/289)]
- intellij-ext: better support for Windows with WSL.

### Deprecated
- `--pod-name` or `MIRRORD_AGENT_IMPERSONATED_POD_NAME` is deprecated in favor of `--target` or `MIRRORD_IMPERSONATED_TARGET`

### Fixed
- tcp-steal working with linkerd meshing.
- mirrord-layer should exit when agent disconnects or unable to make initial connection

## 3.0.10-alpha

### Added
- Test that verifies that outgoing UDP traffic (only with a bind to non-0 port and a
  call to `connect`) is successfully intercepted and forwarded.

### Fixed
- macOS binaries should be okay now.

## 3.0.9-alpha

### Changed
- Ignore http tests because they are unstable, and they block the CI.
- Bundle arm64 binary into the universal binary for MacOS.

## 3.0.8-alpha

### Fixed
- release CI: Fix dylib path for `dd`.

## 3.0.7-alpha

### Fixed
- mirrord-layer: Fix `connect` returning error when called on UDP sockets and the
  outgoing traffic feature of mirrord is disabled.
- mirrord-agent: Add a `tokio::time:timeout` to `TcpStream::connect`, fixes golang issue where sometimes it would get stuck attempting to connect on IPv6.
- intelliJ-ext: Fix CLion crash issue, closes [[#317](https://github.com/metalbear-co/mirrord/issues/317)]
- vscode-ext: Support debugging Go, and fix issues with configuring file ops and traffic stealing.

### Changed
- mirrord-layer: Remove check for ignored IP (localhost) from `connect`.
- mirrord-layer: Refactor `connect` function to be less bloated.
- `.dockerignore` now ignores more useless files (reduces mirrord-agent image build time, and size).
- mirrord-agent: Use `tracing::instrument` for the outgoing traffic feature.
- mirrord-agent: `IndexAllocator` now uses `ConnectionId` for outgoing traffic feature.

## 3.0.6-alpha

### Changed
- mirrord-layer: Remove `tracing::instrument` from `go_env::goenvs_unix_detour`.

### Added
- mirrord-layer, mirrord-cli: new command line argument/environment variable - `MIRRORD_SKIP_PROCESSES` to provide a list of comma separated processes to not to load into.
  Closes [[#298](https://github.com/metalbear-co/mirrord/issues/298)], [[#308](https://github.com/metalbear-co/mirrord/issues/308)]
- release CI: add arm64e to the universal dylib
- intellij-ext: Add support for Goland

### Changed
- mirrord-layer: Log to info instead of error when failing to write to local tunneled streams.

## 3.0.5-alpha

### Fixed
- mirrord-layer: Return errors from agent when `connect` fails back to the hook (previously we were handling these as errors in layer, so `connect` had slightly wrong behavior).
- mirrord-layer: instrumenting error when `write_detur` is called to stdout/stderr
- mirrord-layer: workaround for `presented server name type wasn't supported` error when Kubernetes server has IP for CN in certificate. [[#388](https://github.com/metalbear-co/mirrord/issues/388)]

### Changed
- mirrord-layer: Use `tracing::instrument` to improve logs.

### Added
- Outgoing UDP test with node. Closes [[#323](https://github.com/metalbear-co/mirrord/issues/323)]

## 3.0.4-alpha

### Fixed
- Fix crash in VS Code extension happening because the MIRRORD_OVERRIDE_ENV_VARS_INCLUDE and MIRRORD_OVERRIDE_ENV_VARS_EXCLUDE vars being populated with empty values (rather than not being populated at all).Closes [[#413](https://github.com/metalbear-co/mirrord/issues/413)].
- Add exception to gradle when dylib/so file is not found. Closes [[#345](https://github.com/metalbear-co/mirrord/issues/345)]
- mirrord-layer: Return errors from agent when `connect` fails back to the hook (previously we were handling these as errors in layer, so `connect` had slightly wrong behavior).

## 3.0.3-alpha

### Changed
- Changed agent namespace to default to the pod namespace.
  Closes [[#404](https://github.com/metalbear-co/mirrord/issues/404)].

## 3.0.2-alpha

### Added
- Code sign Apple binaries.
- CD - Update latest tag after release is published.

### Changed
- In `go-e2e` test, call `os.Exit` instead fo sending `SIGINT` to the process.
- Install script now downloads latest tag instead of main branch to avoid downtime on installs.

### Fixed
- Fix Environment parsing error when value contained '='
  Closes [[#387](https://github.com/metalbear-co/mirrord/issues/387)].
- Fix bug in outgoing traffic with multiple requests in quick succession.
  Closes [[#331](https://github.com/metalbear-co/mirrord/issues/331)].

## 3.0.1-alpha

### Fixed
- Add missing dependency breaking the VS Code release.

## 3.0.0-alpha

### Added

- New feature: UDP outgoing, mainly for Go DNS but should work for most use cases also!
- E2E: add tests for python's fastapi with uvicorn
- Socket ops - `connect`: ignore localhost and ports 50000 - 60000 (reserved for debugger)
- Add "*.plist" to `IGNORE_REGEX`, refer [[#350](https://github.com/metalbear-co/mirrord/issues/350)].

### Changed

- Change all functionality (incoming traffic mirroring, remote DNS outgoing traffic, environment variables, file reads) to be enabled by default. ***Note that flags now disable functionality***


### Fixed

- mirrord-layer: User-friendly error for invalid kubernetes api certificate
- mirrord-cli: Add random prefix to the generated shared lib to prevent Bus Error/EXC_BAD_ACCESS
- Support for Go 1.19>= syscall hooking
- Fix Python debugger crash in VS Code Extension. Closes [[#350](https://github.com/metalbear-co/mirrord/issues/350)].

## 2.13.0
### Added
- Release arm64 agent image.

### Fixed
- Use selected namespace in IntelliJ plugin instead of always using default namespace.

## 2.12.1
### Fixed
- Fix bug where VS Code extension would crash on startup due to new configuration values not being the correct type.
- Unset DYLD_INSERT_LIBRARIES/LD_PRELOAD when creating the agent. Closes [[#330](https://github.com/metalbear-co/mirrord/issues/330)].
- Fix NullPointerException in IntelliJ Extension. Closes [[#335](https://github.com/metalbear-co/mirrord/issues/335)].
- FIx dylib/so paths for the IntelliJ Extension. Closes [[#337](https://github.com/metalbear-co/mirrord/pull/352)].
## 2.12.0
### Added
- Add more configuration values to the VS Code extension.
- Warning when using remote tcp without remote DNS (can cause ipv6/v4 issues). Closes [#327](https://github.com/metalbear-co/mirrord/issues/327)


### Fixed
- VS Code needed restart to apply kubectl config/context change. Closes [316](https://github.com/metalbear-co/mirrord/issues/316).
- Fixed DNS feature causing crash on macOS on invalid DNS name due to mismatch of return codes. [#321](https://github.com/metalbear-co/mirrord/issues/321).
- Fixed DNS feature not using impersonated container namespace, resulting with incorrect resolved DNS names.
- mirrord-agent: Use `IndexAllocator` to properly generate `ConnectionId`s for the tcp outgoing feature.
- tests: Fix outgoing and DNS tests that were passing invalid flags to mirrord.
- Go Hooks - use global ENABLED_FILE_OPS
- Support macOS with apple chip in the IntelliJ plugin. Closes [#337](https://github.com/metalbear-co/mirrord/issues/337).

## 2.11.0
### Added
- New feature: mirrord now supports TCP traffic stealing instead of mirroring. You can enable it by passing `--tcp-steal` flag to cli.

### Fixed
- mirrord-layer: Go environment variables crash - run Go env setup in a different stack (should fix [#292](https://github.com/metalbear-co/mirrord/issues/292))

### Changed
- mirrord-layer: Add `#![feature(let_chains)]` to `lib.rs` to support new compiler version.

## 2.10.1
### Fixed
- CI:Release - Fix typo that broke the build

## 2.10.0
### Added
- New feature, [tcp outgoing traffic](https://github.com/metalbear-co/mirrord/issues/27). It's now possible to make requests to a remote host from the staging environment context. You can enable this feature setting the `MIRRORD_TCP_OUTGOING` variable to true, or using the `-o` option in mirrord-cli.
- mirrord-cli add login command for logging in to metalbear-cloud
- CI:Release - Provide zip and sha256 sums

### Fixed
- Environment variables feature on Golang programs. Issue #292 closed in #299

## 2.9.1
### Fixed
- CI - set typescript version at 4.7.4 to fix broken release action

## 2.9.0
### Added
- Support for Golang fileops
- IntelliJ Extension for mirrord

### Changed
- mirrord-layer: Added common `Result` type to to reduce boilerplate, removed dependency of `anyhow` crate.
- mirrord-layer: Split `LayerError` into `LayerError` and `HookError` to distinguish between errors that can be handled by the layer and errors that can be handled by the hook. (no more requiring libc errno for each error!). Closes [#247](https://github.com/metalbear-co/mirrord/issues/247)

## 2.8.1

### Fixed
- CI - remove usage of ubuntu-18.04 machines (deprecated)

## 2.8.0

### Added
- E2E - add basic env tests for bash scripts

### Fixed
- mirrord-agent - Update pcap library, hopefully will fix dropped packets (syn sometimes missed in e2e).
- mirrord-agent/layer - Sometimes layer tries to connect to agent before it finsihed loading, even though pod is running. Added watching the log stream for a "ready" log message before attempting to connect.

### Changed
- E2E - describe all pods on failure and add file name to print of logs.
- E2E - print timestamp of stdout/stderr of `TestProcess`.
- E2E - Don't delete pod/service on failure, instead leave them for debugging.
- mirrord-agent - Don't use `tokio::spawn` for spawning `sniffer` (or any other namespace changing task) to avoid namespace-clashing/undefined behavior. Possibly fixing bugs.
- Change the version check on the VS Code extension to happen when mirrord is enabled rather than when the IDE starts up.


## 2.7.0

### Added
- mirrord-layer: You can now pass `MIRRORD_AGENT_COMMUNICATION_TIMEOUT` as environment variable to control agent timeout.
- Expand file system operations with `access` and `faccessat` hooks for absolute paths

### Fixed
- Ephemeral Containers didn't wait for the right condition, leading to timeouts in many cases.
- mirrord-layer: Wait for the correct condition in job creation, resolving startup/timeout issues.
- mirrord-layer: Add a sleep on closing local socket after receiving close to let local application respond before closing.
- mirrord-layer: Fix DNS issue where `ai_addr` would not live long enough (breaking the remote DNS feature).

### Changed
- Removed unused dependencies from `mirrord-layer/Cargo.toml`. (Closes #220)
- reduce e2e flakiness (add message sent on tcp listen subscription, wait for that message)
- reduce e2e flakiness - increase timeout time
- mirrord-layer - increase agent creation timeout (to reduce e2e flakiness on macOS)
- E2E - Don't do file stuff on http traffic to reduce flakiness (doesn't add any coverage value..)
- mirrord-layer - Change tcp mirror tunnel `select` to be biased so it flushes all data before closing it (better testing, reduces e2e flakiness)
- E2E - unify resolve_node_host for linux and macOS with support for wsl provided Docker & Kubernetes
- E2E - add `trace` for tests to have paramaterized arguments printed
- mirrord-agent - add debug print of args to identify runs
- E2E - remove double `--extract-path` parameter in tests
- E2E - macOS colima start with 3 cores and 8GB of RAM.
- E2E - Increase agent communication timeout to reduce flakiness.
- mirrord-layer - add `DetourGuard` to prevent unwanted calls to detours from our code.
- mirrord-layer - extract reused detours to seperate logic functions
- E2E - macOS run only sanity http mirror traffic with Python

## 2.6.0

### Added
- Add a flag for the agent, `--ephemeral-container`, to correctly refer to the filesystem i.e. refer to root path as `/proc/1/root` when the flag is on, otherwise `/`.
- Add support for Golang on amd64 (x86-64).

### Changed
- Assign a random port number instead of `61337`. (Reason: A forking process creates multiple agents sending traffic on the same port, causing addrinuse error.)
- `mirrord-layer/socket` now uses `socket2::SockAddr` to comply with Rust's new IP format.

### Fixed
- Fix filesystem tests to only run if the default path exists.
- Fix extension not running due to the node_modules directory not being packaged.

## 2.5.0

### Added
- New feature, [remote DNS resolving](https://github.com/metalbear-co/mirrord/issues/27#issuecomment-1154072686).
It is now possible to use the remote's `addrinfo` by setting the `MIRRORD_REMOTE_DNS` variable to
`true`, or using the `-d` option in mirrord-cli.
- New feature, [Ephemeral Containers](https://github.com/metalbear-co/mirrord/issues/172).
Use Kubernetes beta feature `Ephemeral Containers` to mirror traffic with the `--ephemeral-container` flag.
- E2E tests on macos for Golang using the Gin framework.

### Changed
- Refactored `mirrord-layer/socket` into a module structure similar to `mirrord-layer/file`.
- Refactored the error part of the many `Result<Response, ResponseError>`.
- Refactored `file` related functions, created `FileHandler` and improved structure.
- Refactored error handling in mirrord-layer.
- E2E: Collect minikube logs and fix collecting container logs
- E2E: macOS use colima instead of minikube.
- Refactored `mirrord-layer/lib.rs` - no more passing many arguments! :)
- Refactored `mirrord-layer/lib.rs` - remove `unwrap()` and propagate error using `Result`

### Fixed
- Handle unwraps in fileops to gracefully exit and enable python fileops tests.
- Changed `addrinfo` to `VecDeque` - fixes a potential bug (loss of order)

## 2.4.1

### Added
- mirrord-cli `exec` subcommand accepts `--extract-path` argument to set the directory to extract the library to. Used for tests mainly.
- mirrord-layer provides `MIRRORD_IMPERSONATED_CONTAINER_NAME` environment variable to specify container name to impersonate. mirrord-cli accepts argument to set variable.
- vscode-ext provides quick-select for setting `MIRRORD_IMPERSONATED_CONTAINER_NAME`

### Changed
- Refactor e2e, enable only Node HTTP mirroring test.
- E2E: add macOS to E2E, support using minikube by env var.
- E2E: Skip loading to docker before loading to minikube (load directly to minikube..)
- layer: Environment variables now load before process starts, no more race conditions.

### Fixed
- Support connections that start with tcp flags in addition to Syn (on macOS CI we saw CWR + NS)
- `fcntl` error on macOS [#184](https://github.com/metalbear-co/mirrord/issues/184) by a workaround.

## 2.3.1

### Changed
- Refactor(agent) - change `FileManager` to be per peer, thus removing the need of it being in a different task, moving the handling to the peer logic, change structure of peer handling to a struct.
- Don't fail environment variable request if none exists.
- E2E: Don't assert jobs and pods length, to allow better debugging and less flakiness.
- Refactor(agent) - Main loop doesn't pass messages around but instead spawned peers interact directly with tcp sniffer. Renamed Peer -> Client and ClientID.
- Add context to agent/job creation errors (Fixes #112)
- Add context to stream creation error (Fixes #110)
- Change E2E to use real app, closes [#149](https://github.com/metalbear-co/mirrord/issues/149)

## 2.3.0

### Added

- Add support for overriding a process' environment variables by setting `MIRRORD_OVERRIDE_ENV_VARS` to `true`. To filter out undesired variables, use the `MIRRORD_OVERRIDE_FILTER_ENV_VARS` configuration with arguments such as `FOO;BAR`.

### Changed

- Remove `unwrap` from the `Future` that was waiting for Kube pod to spin up in `pod_api.rs`. (Fixes #110)
- Speed up agent container image building by using a more specific base image.
- CI: Remove building agent before building & running tests (duplicate)
- CI: Add Docker cache to Docker build-push action to reduce build duration.
- CD release: Fix universal binary for macOS
- Refactor: Change protocol + mirrord-layer to split messages into modules, so main module only handles general messages, passing down to the appropriate module for handling.
- Add a CLI flag to specify `MIRRORD_AGENT_TTL`
- CI: Collect mirrord-agent logs in case of failure in e2e.
- Add "app" = "mirrord" label to the agent pod for log collection at ease.
- CI: Add sleep after local app finishes loading for agent to load filter make tests less flaky.
- Handle relative paths for open, openat
- Fix once cell renamings, PR [#98165](https://github.com/rust-lang/rust/pull/98165)
- Enable the blocking feature of the `reqwest` library

## 2.2.1

### Changed

- Compile universal binaries for MacOS. (Fixes #131)
- E2E small improvements, removing sleeps. (Fixes #99)

## 2.2.0

### Added

- File operations are now available behind the `MIRRORD_FILE_OPS` env variable, this means that mirrord now hooks into the following file functions: `open`, `fopen`, `fdopen`, `openat`, `read`, `fread`, `fileno`, `lseek`, and `write` to provide a mirrored file system.
- Support for running x64 (Intel) binary on arm (Silicon) macOS using mirrord. This will download and use the x64 mirrord-layer binary when needed.
- Add detours for fcntl/dup system calls, closes [#51](https://github.com/metalbear-co/mirrord/issues/51)

### Changed

- Add graceful exit for library extraction logic in case of error.
- Refactor the CI by splitting the building of mirrord-agent in a separate job and caching the agent image for E2E tests.
- Update bug report template to apply to the latest version of mirrord.
- Change release profile to strip debuginfo and enable LTO.
- VS Code extension - update dependencies.
- CLI & macOS: Extract to `/tmp/` instead of `$TMPDIR` as the executed process is getting killed for some reason.

### Fixed

- Fix bug that caused configuration changes in the VS Code extension not to work
- Fix typos

## 2.1.0

### Added

- Prompt user to update if their version is outdated in the VS Code extension or CLI.
- Add support for docker runtime, closes [#95](https://github.com/metalbear-co/mirrord/issues/95).
- Add a keep-alive to keep the agent-pod from exiting, closes [#63](https://github.com/metalbear-co/mirrord/issues/63)

## 2.0.4

Complete refactor and re-write of everything.

- The CLI/VSCode extension now use `mirrord-layer` which loads into debugged process using `LD_PRELOAD`/`DYLD_INSERT_LIBRARIES`.
  It hooks some of the syscalls in order to proxy incoming traffic into the process as if it was running in the remote pod.
- Mono repo
- Fixed unwraps inside of [agent-creation](https://github.com/metalbear-co/mirrord/blob/main/mirrord-layer/src/lib.rs#L75), closes [#191](https://github.com/metalbear-co/mirrord/issues/191)<|MERGE_RESOLUTION|>--- conflicted
+++ resolved
@@ -13,11 +13,8 @@
 ### Fixed
 - Issue [#577](https://github.com/metalbear-co/mirrord/issues/577). Changed non-error logs from `error!` to `trace!`.
 
-<<<<<<< HEAD
-=======
 ### Changed
 - Agent pod definition now has `requests` specifications to avoid being defaulted to high values. See [#579](https://github.com/metalbear-co/mirrord/issues/579).
->>>>>>> c076afe7
 
 ## 3.0.22-alpha
 
