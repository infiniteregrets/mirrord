# Change Log

All notable changes to the mirrord's cli, agent, protocol, extensions will be documented in this file.
Previous versions had CHANGELOG per component, we decided to combine all repositories to a mono-repo with one CHANGELOG.

Check [Keep a Changelog](http://keepachangelog.com/) for recommendations on how to structure this file.

## [Unreleased]

### Added
- `pwrite` hook (used by `dotnet`);

### Changed
- Exclude internal configuration fields from generated schema.

<<<<<<< HEAD
=======
### Fixed
- Issue [#531](https://github.com/metalbear-co/mirrord/issues/531). We now detect NixOS/Devbox usage and add `sh` to skipped list.
>>>>>>> 2514662f

## 3.0.21-alpha

### Added
- Reuse agent - first process that runs will create the agent and its children will be able to reuse the same one to avoid creating many agents.
- Don't print progress for child processes to avoid confusion.
- Skip istio/linkerd-proxy/init container when mirroring a pod without a specific container name.
- Add "linkerd.io/inject": "disabled" annotation to pod created by mirrord to avoid linkerd auto inject.
- mirrord-layer: support `-target deployment/deployment_name/container/container_name` flag to run on a specific container.
- `/nix/*` path is now ignored for file operations to support NixOS.
- Shortcut `deploy` for `deployment` in target argument.
- Added the ability to override environment variables in the config file.


### Changed
- Print exit message when terminating application due to an unhandled error in the layer.
- mirrord-layer: refactored `pod_api.rs` to be more maintainble.
- Use kube config namespace by default.
- mirrord-layer: Ignore `EAFNOSUPPORT` error reporting (valid scenario).

## 3.0.20-alpha

### Added
- `pread` hook (used by `dotnet`);
- mirrord-layer: ignore opening self-binary (temporal SDK calculates the hash of the binary, and it fails because it happens remotely)
- Layer integration tests with more apps (testing with Go only on MacOS because of
  known crash on Linux - [[#380](https://github.com/metalbear-co/mirrord/issues/380)]).
  Closes [[#472](https://github.com/metalbear-co/mirrord/issues/472)].
- Added progress reporting to the CLI.
- CI: use [bors](https://bors.tech/) for merging! woohoo.

## Changed
- Don't report InProgress io error as error (log as info)
- mirrord-layer: Added some `dotnet` files to `IGNORE_FILES` regex set;
- mirrord-layer: Added the `Detour` type for use in the `ops` modules instead of `HookResult`. This type supports returning a `Bypass` to avoid manually checking if a hook actually failed or if we should just bypass it;
- mirrord-protocol: Reduce duplicated types around `read` operation;
- Layer integration tests for more apps. Closes
  [[#472](https://github.com/metalbear-co/mirrord/issues/472)].
- Rename http mirroring tests from `integration` to `http_mirroring` since there are
  now also integration tests in other files.
- Delete useless `e2e_macos` CI job.
- Integration tests also display test process output (with mirrord logs) when they 
  time out.
- CI: mirrord-layer UT and integration run in same job.
- .devcontainer: Added missing dependencies and also kind for running e2e tests.

### Fixed
- Fix IntelliJ Extension artifact - use glob pattern
- Use LabelSelector instead of app=* to select pods from deployments
- Added another protection [to not execute in child processes from k8s auth](https://github.com/metalbear-co/mirrord/issues/531) by setting an env flag to avoid loading then removing it after executing the api.

## 3.0.19-alpha

### Added
- Release image for armv7 (Cloud ARM)

### Fixed
- Release for non-amd64 arch failed because of lack of QEMU step in the github action. Re-added it

## 3.0.18-alpha

### Changed
- Replaced `pcap` dependency with our own `rawsocket` to make cross compiling faster and easier.

## 3.0.17-alpha

### Fixed
- Release CI: Remove another failing step

## 3.0.16-alpha

### Fixed
- Release CI: Temporarily comment out failing step

## 3.0.15-alpha

### Fixed
- Release CI: Fix checkout action position in intelliJ release.

## 3.0.14-alpha

### Added
- Layer integration test. Tests the layer's loading and hooking in an http mirroring simulation with a flask web app.
  Addresses but does not
  close [[#472](https://github.com/metalbear-co/mirrord/issues/472)] (more integration tests still needed).

### Fixed
- Release CI: Fix paths for release artifacts

## 3.0.13-alpha

### Added
- mirrord-cli: added a SIP protection check for macos binaries, closes [[#412](https://github.com/metalbear-co/mirrord/issues/412)]

### Fixed
- Fixed unused dependencies issue, closes [[#494](https://github.com/metalbear-co/mirrord/issues/494)]

### Changed
- Remove building of arm64 Docker image from the release CI

## 3.0.12-alpha

### Added
- Release CI: add extensions as artifacts, closes [[#355](https://github.com/metalbear-co/mirrord/issues/355)]

### Changed
- Remote operations that fail logged on `info` level instead of `error` because having a file not found, connection failed, etc can be part of a valid successful flow.
- mirrord-layer: When handling an outgoing connection to localhost, check first if it's a socket we intercept/mirror, then just let it connect normally.
- mirrord-layer: removed `tracing::instrument` from `*_detour` functions.

### Fixed
- `getaddrinfo` now uses [`trust-dns-resolver`](https://docs.rs/trust-dns-resolver/latest/trust_dns_resolver/) when resolving DNS (previously it would do a `getaddrinfo` call in mirrord-agent that could result in incompatibility between the mirrored pod and the user environments).
- Support clusters running Istio. Closes [[#485](https://github.com/metalbear-co/mirrord/issues/485)].

## 3.0.11-alpha

### Added
- Support impersonated deployments, closes [[#293](https://github.com/metalbear-co/mirrord/issues/293)]
- Shorter way to select which deployment/pod/container to impersonate through `--target` or `MIRRORD_IMPERSONATED_TARGET`, closes [[#392](https://github.com/metalbear-co/mirrord/issues/392)]
- mirrord-layer: Support config from file alongside environment variables.
- intellij-ext: Add version check, closes [[#289](https://github.com/metalbear-co/mirrord/issues/289)]
- intellij-ext: better support for Windows with WSL.

### Deprecated
- `--pod-name` or `MIRRORD_AGENT_IMPERSONATED_POD_NAME` is deprecated in favor of `--target` or `MIRRORD_IMPERSONATED_TARGET`

### Fixed
- tcp-steal working with linkerd meshing.
- mirrord-layer should exit when agent disconnects or unable to make initial connection

## 3.0.10-alpha

### Added
- Test that verifies that outgoing UDP traffic (only with a bind to non-0 port and a
  call to `connect`) is successfully intercepted and forwarded.

### Fixed
- macOS binaries should be okay now.

## 3.0.9-alpha

### Changed
- Ignore http tests because they are unstable, and they block the CI.
- Bundle arm64 binary into the universal binary for MacOS.

## 3.0.8-alpha

### Fixed
- release CI: Fix dylib path for `dd`.

## 3.0.7-alpha

### Fixed
- mirrord-layer: Fix `connect` returning error when called on UDP sockets and the
  outgoing traffic feature of mirrord is disabled.
- mirrord-agent: Add a `tokio::time:timeout` to `TcpStream::connect`, fixes golang issue where sometimes it would get stuck attempting to connect on IPv6.
- intelliJ-ext: Fix CLion crash issue, closes [[#317](https://github.com/metalbear-co/mirrord/issues/317)]
- vscode-ext: Support debugging Go, and fix issues with configuring file ops and traffic stealing.

### Changed
- mirrord-layer: Remove check for ignored IP (localhost) from `connect`.
- mirrord-layer: Refactor `connect` function to be less bloated.
- `.dockerignore` now ignores more useless files (reduces mirrord-agent image build time, and size).
- mirrord-agent: Use `tracing::instrument` for the outgoing traffic feature.
- mirrord-agent: `IndexAllocator` now uses `ConnectionId` for outgoing traffic feature.

## 3.0.6-alpha

### Changed
- mirrord-layer: Remove `tracing::instrument` from `go_env::goenvs_unix_detour`.

### Added
- mirrord-layer, mirrord-cli: new command line argument/environment variable - `MIRRORD_SKIP_PROCESSES` to provide a list of comma separated processes to not to load into.
  Closes [[#298](https://github.com/metalbear-co/mirrord/issues/298)], [[#308](https://github.com/metalbear-co/mirrord/issues/308)]
- release CI: add arm64e to the universal dylib
- intellij-ext: Add support for Goland

### Changed
- mirrord-layer: Log to info instead of error when failing to write to local tunneled streams.

## 3.0.5-alpha

### Fixed
- mirrord-layer: Return errors from agent when `connect` fails back to the hook (previously we were handling these as errors in layer, so `connect` had slightly wrong behavior).
- mirrord-layer: instrumenting error when `write_detur` is called to stdout/stderr
- mirrord-layer: workaround for `presented server name type wasn't supported` error when Kubernetes server has IP for CN in certificate. [[#388](https://github.com/metalbear-co/mirrord/issues/388)]

### Changed
- mirrord-layer: Use `tracing::instrument` to improve logs.

### Added
- Outgoing UDP test with node. Closes [[#323](https://github.com/metalbear-co/mirrord/issues/323)]

## 3.0.4-alpha

### Fixed
- Fix crash in VS Code extension happening because the MIRRORD_OVERRIDE_ENV_VARS_INCLUDE and MIRRORD_OVERRIDE_ENV_VARS_EXCLUDE vars being populated with empty values (rather than not being populated at all).Closes [[#413](https://github.com/metalbear-co/mirrord/issues/413)].
- Add exception to gradle when dylib/so file is not found. Closes [[#345](https://github.com/metalbear-co/mirrord/issues/345)]
- mirrord-layer: Return errors from agent when `connect` fails back to the hook (previously we were handling these as errors in layer, so `connect` had slightly wrong behavior).

## 3.0.3-alpha

### Changed
- Changed agent namespace to default to the pod namespace.
  Closes [[#404](https://github.com/metalbear-co/mirrord/issues/404)].

## 3.0.2-alpha

### Added
- Code sign Apple binaries.
- CD - Update latest tag after release is published.

### Changed
- In `go-e2e` test, call `os.Exit` instead fo sending `SIGINT` to the process.
- Install script now downloads latest tag instead of main branch to avoid downtime on installs.

### Fixed
- Fix Environment parsing error when value contained '='
  Closes [[#387](https://github.com/metalbear-co/mirrord/issues/387)].
- Fix bug in outgoing traffic with multiple requests in quick succession.
  Closes [[#331](https://github.com/metalbear-co/mirrord/issues/331)].

## 3.0.1-alpha

### Fixed
- Add missing dependency breaking the VS Code release.

## 3.0.0-alpha

### Added

- New feature: UDP outgoing, mainly for Go DNS but should work for most use cases also!
- E2E: add tests for python's fastapi with uvicorn
- Socket ops - `connect`: ignore localhost and ports 50000 - 60000 (reserved for debugger)
- Add "*.plist" to `IGNORE_REGEX`, refer [[#350](https://github.com/metalbear-co/mirrord/issues/350)].

### Changed

- Change all functionality (incoming traffic mirroring, remote DNS outgoing traffic, environment variables, file reads) to be enabled by default. ***Note that flags now disable functionality***


### Fixed

- mirrord-layer: User-friendly error for invalid kubernetes api certificate
- mirrord-cli: Add random prefix to the generated shared lib to prevent Bus Error/EXC_BAD_ACCESS
- Support for Go 1.19>= syscall hooking
- Fix Python debugger crash in VS Code Extension. Closes [[#350](https://github.com/metalbear-co/mirrord/issues/350)].

## 2.13.0
### Added
- Release arm64 agent image.

### Fixed
- Use selected namespace in IntelliJ plugin instead of always using default namespace.

## 2.12.1
### Fixed
- Fix bug where VS Code extension would crash on startup due to new configuration values not being the correct type.
- Unset DYLD_INSERT_LIBRARIES/LD_PRELOAD when creating the agent. Closes [[#330](https://github.com/metalbear-co/mirrord/issues/330)].
- Fix NullPointerException in IntelliJ Extension. Closes [[#335](https://github.com/metalbear-co/mirrord/issues/335)].
- FIx dylib/so paths for the IntelliJ Extension. Closes [[#337](https://github.com/metalbear-co/mirrord/pull/352)].
## 2.12.0
### Added
- Add more configuration values to the VS Code extension.
- Warning when using remote tcp without remote DNS (can cause ipv6/v4 issues). Closes [#327](https://github.com/metalbear-co/mirrord/issues/327)


### Fixed
- VS Code needed restart to apply kubectl config/context change. Closes [316](https://github.com/metalbear-co/mirrord/issues/316).
- Fixed DNS feature causing crash on macOS on invalid DNS name due to mismatch of return codes. [#321](https://github.com/metalbear-co/mirrord/issues/321).
- Fixed DNS feature not using impersonated container namespace, resulting with incorrect resolved DNS names.
- mirrord-agent: Use `IndexAllocator` to properly generate `ConnectionId`s for the tcp outgoing feature.
- tests: Fix outgoing and DNS tests that were passing invalid flags to mirrord.
- Go Hooks - use global ENABLED_FILE_OPS
- Support macOS with apple chip in the IntelliJ plugin. Closes [#337](https://github.com/metalbear-co/mirrord/issues/337).

## 2.11.0
### Added
- New feature: mirrord now supports TCP traffic stealing instead of mirroring. You can enable it by passing `--tcp-steal` flag to cli.

### Fixed
- mirrord-layer: Go environment variables crash - run Go env setup in a different stack (should fix [#292](https://github.com/metalbear-co/mirrord/issues/292))

### Changed
- mirrord-layer: Add `#![feature(let_chains)]` to `lib.rs` to support new compiler version.

## 2.10.1
### Fixed
- CI:Release - Fix typo that broke the build

## 2.10.0
### Added
- New feature, [tcp outgoing traffic](https://github.com/metalbear-co/mirrord/issues/27). It's now possible to make requests to a remote host from the staging environment context. You can enable this feature setting the `MIRRORD_TCP_OUTGOING` variable to true, or using the `-o` option in mirrord-cli.
- mirrord-cli add login command for logging in to metalbear-cloud
- CI:Release - Provide zip and sha256 sums

### Fixed
- Environment variables feature on Golang programs. Issue #292 closed in #299

## 2.9.1
### Fixed
- CI - set typescript version at 4.7.4 to fix broken release action

## 2.9.0
### Added
- Support for Golang fileops
- IntelliJ Extension for mirrord

### Changed
- mirrord-layer: Added common `Result` type to to reduce boilerplate, removed dependency of `anyhow` crate.
- mirrord-layer: Split `LayerError` into `LayerError` and `HookError` to distinguish between errors that can be handled by the layer and errors that can be handled by the hook. (no more requiring libc errno for each error!). Closes [#247](https://github.com/metalbear-co/mirrord/issues/247)

## 2.8.1

### Fixed
- CI - remove usage of ubuntu-18.04 machines (deprecated)

## 2.8.0

### Added
- E2E - add basic env tests for bash scripts

### Fixed
- mirrord-agent - Update pcap library, hopefully will fix dropped packets (syn sometimes missed in e2e).
- mirrord-agent/layer - Sometimes layer tries to connect to agent before it finsihed loading, even though pod is running. Added watching the log stream for a "ready" log message before attempting to connect.

### Changed
- E2E - describe all pods on failure and add file name to print of logs.
- E2E - print timestamp of stdout/stderr of `TestProcess`.
- E2E - Don't delete pod/service on failure, instead leave them for debugging.
- mirrord-agent - Don't use `tokio::spawn` for spawning `sniffer` (or any other namespace changing task) to avoid namespace-clashing/undefined behavior. Possibly fixing bugs.
- Change the version check on the VS Code extension to happen when mirrord is enabled rather than when the IDE starts up.


## 2.7.0

### Added
- mirrord-layer: You can now pass `MIRRORD_AGENT_COMMUNICATION_TIMEOUT` as environment variable to control agent timeout.
- Expand file system operations with `access` and `faccessat` hooks for absolute paths

### Fixed
- Ephemeral Containers didn't wait for the right condition, leading to timeouts in many cases.
- mirrord-layer: Wait for the correct condition in job creation, resolving startup/timeout issues.
- mirrord-layer: Add a sleep on closing local socket after receiving close to let local application respond before closing.
- mirrord-layer: Fix DNS issue where `ai_addr` would not live long enough (breaking the remote DNS feature).

### Changed
- Removed unused dependencies from `mirrord-layer/Cargo.toml`. (Closes #220)
- reduce e2e flakiness (add message sent on tcp listen subscription, wait for that message)
- reduce e2e flakiness - increase timeout time
- mirrord-layer - increase agent creation timeout (to reduce e2e flakiness on macOS)
- E2E - Don't do file stuff on http traffic to reduce flakiness (doesn't add any coverage value..)
- mirrord-layer - Change tcp mirror tunnel `select` to be biased so it flushes all data before closing it (better testing, reduces e2e flakiness)
- E2E - unify resolve_node_host for linux and macOS with support for wsl provided Docker & Kubernetes
- E2E - add `trace` for tests to have paramaterized arguments printed
- mirrord-agent - add debug print of args to identify runs
- E2E - remove double `--extract-path` parameter in tests
- E2E - macOS colima start with 3 cores and 8GB of RAM.
- E2E - Increase agent communication timeout to reduce flakiness.
- mirrord-layer - add `DetourGuard` to prevent unwanted calls to detours from our code.
- mirrord-layer - extract reused detours to seperate logic functions
- E2E - macOS run only sanity http mirror traffic with Python

## 2.6.0

### Added
- Add a flag for the agent, `--ephemeral-container`, to correctly refer to the filesystem i.e. refer to root path as `/proc/1/root` when the flag is on, otherwise `/`.
- Add support for Golang on amd64 (x86-64).

### Changed
- Assign a random port number instead of `61337`. (Reason: A forking process creates multiple agents sending traffic on the same port, causing addrinuse error.)
- `mirrord-layer/socket` now uses `socket2::SockAddr` to comply with Rust's new IP format.

### Fixed
- Fix filesystem tests to only run if the default path exists.
- Fix extension not running due to the node_modules directory not being packaged.

## 2.5.0

### Added
- New feature, [remote DNS resolving](https://github.com/metalbear-co/mirrord/issues/27#issuecomment-1154072686).
It is now possible to use the remote's `addrinfo` by setting the `MIRRORD_REMOTE_DNS` variable to
`true`, or using the `-d` option in mirrord-cli.
- New feature, [Ephemeral Containers](https://github.com/metalbear-co/mirrord/issues/172).
Use Kubernetes beta feature `Ephemeral Containers` to mirror traffic with the `--ephemeral-container` flag.
- E2E tests on macos for Golang using the Gin framework.

### Changed
- Refactored `mirrord-layer/socket` into a module structure similar to `mirrord-layer/file`.
- Refactored the error part of the many `Result<Response, ResponseError>`.
- Refactored `file` related functions, created `FileHandler` and improved structure.
- Refactored error handling in mirrord-layer.
- E2E: Collect minikube logs and fix collecting container logs
- E2E: macOS use colima instead of minikube.
- Refactored `mirrord-layer/lib.rs` - no more passing many arguments! :)
- Refactored `mirrord-layer/lib.rs` - remove `unwrap()` and propagate error using `Result`

### Fixed
- Handle unwraps in fileops to gracefully exit and enable python fileops tests.
- Changed `addrinfo` to `VecDeque` - fixes a potential bug (loss of order)

## 2.4.1

### Added
- mirrord-cli `exec` subcommand accepts `--extract-path` argument to set the directory to extract the library to. Used for tests mainly.
- mirrord-layer provides `MIRRORD_IMPERSONATED_CONTAINER_NAME` environment variable to specify container name to impersonate. mirrord-cli accepts argument to set variable.
- vscode-ext provides quick-select for setting `MIRRORD_IMPERSONATED_CONTAINER_NAME`

### Changed
- Refactor e2e, enable only Node HTTP mirroring test.
- E2E: add macOS to E2E, support using minikube by env var.
- E2E: Skip loading to docker before loading to minikube (load directly to minikube..)
- layer: Environment variables now load before process starts, no more race conditions.

### Fixed
- Support connections that start with tcp flags in addition to Syn (on macOS CI we saw CWR + NS)
- `fcntl` error on macOS [#184](https://github.com/metalbear-co/mirrord/issues/184) by a workaround.

## 2.3.1

### Changed
- Refactor(agent) - change `FileManager` to be per peer, thus removing the need of it being in a different task, moving the handling to the peer logic, change structure of peer handling to a struct.
- Don't fail environment variable request if none exists.
- E2E: Don't assert jobs and pods length, to allow better debugging and less flakiness.
- Refactor(agent) - Main loop doesn't pass messages around but instead spawned peers interact directly with tcp sniffer. Renamed Peer -> Client and ClientID.
- Add context to agent/job creation errors (Fixes #112)
- Add context to stream creation error (Fixes #110)
- Change E2E to use real app, closes [#149](https://github.com/metalbear-co/mirrord/issues/149)

## 2.3.0

### Added

- Add support for overriding a process' environment variables by setting `MIRRORD_OVERRIDE_ENV_VARS` to `true`. To filter out undesired variables, use the `MIRRORD_OVERRIDE_FILTER_ENV_VARS` configuration with arguments such as `FOO;BAR`.

### Changed

- Remove `unwrap` from the `Future` that was waiting for Kube pod to spin up in `pod_api.rs`. (Fixes #110)
- Speed up agent container image building by using a more specific base image.
- CI: Remove building agent before building & running tests (duplicate)
- CI: Add Docker cache to Docker build-push action to reduce build duration.
- CD release: Fix universal binary for macOS
- Refactor: Change protocol + mirrord-layer to split messages into modules, so main module only handles general messages, passing down to the appropriate module for handling.
- Add a CLI flag to specify `MIRRORD_AGENT_TTL`
- CI: Collect mirrord-agent logs in case of failure in e2e.
- Add "app" = "mirrord" label to the agent pod for log collection at ease.
- CI: Add sleep after local app finishes loading for agent to load filter make tests less flaky.
- Handle relative paths for open, openat
- Fix once cell renamings, PR [#98165](https://github.com/rust-lang/rust/pull/98165)
- Enable the blocking feature of the `reqwest` library

## 2.2.1

### Changed

- Compile universal binaries for MacOS. (Fixes #131)
- E2E small improvements, removing sleeps. (Fixes #99)

## 2.2.0

### Added

- File operations are now available behind the `MIRRORD_FILE_OPS` env variable, this means that mirrord now hooks into the following file functions: `open`, `fopen`, `fdopen`, `openat`, `read`, `fread`, `fileno`, `lseek`, and `write` to provide a mirrored file system.
- Support for running x64 (Intel) binary on arm (Silicon) macOS using mirrord. This will download and use the x64 mirrord-layer binary when needed.
- Add detours for fcntl/dup system calls, closes [#51](https://github.com/metalbear-co/mirrord/issues/51)

### Changed

- Add graceful exit for library extraction logic in case of error.
- Refactor the CI by splitting the building of mirrord-agent in a separate job and caching the agent image for E2E tests.
- Update bug report template to apply to the latest version of mirrord.
- Change release profile to strip debuginfo and enable LTO.
- VS Code extension - update dependencies.
- CLI & macOS: Extract to `/tmp/` instead of `$TMPDIR` as the executed process is getting killed for some reason.

### Fixed

- Fix bug that caused configuration changes in the VS Code extension not to work
- Fix typos

## 2.1.0

### Added

- Prompt user to update if their version is outdated in the VS Code extension or CLI.
- Add support for docker runtime, closes [#95](https://github.com/metalbear-co/mirrord/issues/95).
- Add a keep-alive to keep the agent-pod from exiting, closes [#63](https://github.com/metalbear-co/mirrord/issues/63)

## 2.0.4

Complete refactor and re-write of everything.

- The CLI/VSCode extension now use `mirrord-layer` which loads into debugged process using `LD_PRELOAD`/`DYLD_INSERT_LIBRARIES`.
  It hooks some of the syscalls in order to proxy incoming traffic into the process as if it was running in the remote pod.
- Mono repo
- Fixed unwraps inside of [agent-creation](https://github.com/metalbear-co/mirrord/blob/main/mirrord-layer/src/lib.rs#L75), closes [#191](https://github.com/metalbear-co/mirrord/issues/191)<|MERGE_RESOLUTION|>--- conflicted
+++ resolved
@@ -13,11 +13,8 @@
 ### Changed
 - Exclude internal configuration fields from generated schema.
 
-<<<<<<< HEAD
-=======
 ### Fixed
 - Issue [#531](https://github.com/metalbear-co/mirrord/issues/531). We now detect NixOS/Devbox usage and add `sh` to skipped list.
->>>>>>> 2514662f
 
 ## 3.0.21-alpha
 
