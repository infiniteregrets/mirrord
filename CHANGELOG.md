--- conflicted
+++ resolved
@@ -8,13 +8,12 @@
 ## [Unreleased]
 
 ### Added
-<<<<<<< HEAD
-- Add support for Ephemeral Containers, closes [#172](https://github.com/metalbear-co/mirrord/issues/172)
-=======
+
 - New feature, [remote DNS resolving](https://github.com/metalbear-co/mirrord/issues/27#issuecomment-1154072686).
 It is now possible to use the remote's `addrinfo` by setting the `MIRRORD_REMOTE_DNS` variable to
 `true`, or using the `-d` option in mirrord-cli.
->>>>>>> 286a9bf7
+- New feature, [Ephemeral Containers](https://github.com/metalbear-co/mirrord/issues/172).
+Use Kubernetes beta feature `Ephemeral Containers` to mirror traffic with the `--ephemeral-container` flag.
 
 ### Changed
 - E2E: Collect minikube logs and fix collecting container logs
