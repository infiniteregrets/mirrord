# Change Log

All notable changes to the mirrord's cli, agent, protocol, extensions will be documented in this file.
Previous versions had CHANGELOG per component, we decided to combine all repositories to a mono-repo with one CHANGELOG.

Check [Keep a Changelog](http://keepachangelog.com/) for recommendations on how to structure this file.

## [Unreleased]

<<<<<<< HEAD
### Fixed

- CI: Fix regex for homebrew formula
=======
## 3.10.4

### Fixed

- VS Code Extension: Fix crash when no env vars are defined in launch.json
>>>>>>> b86c7dc2

## 3.10.3

### Changed

- CLI: change temp lib file to only be created for new versions
- mirrord-config: refactored macro so future implementations will be easier

### Fixed

- Release: fix homebrew release step

## 3.10.2

### Fixed

- CI: fix `release_gh` zip file step

## 3.10.1

### Changed

- CI: download shasums and add git username/email to make the homebrew release work
- Remove `unimplemented` for some IO cases, we now return `Unknown` instead. Also added warning logs for these cases to track.
- Only recommend `--accept-invalid-certificates` on connection errors if not already set.
- Terminate user application on connection error instead of only stopping mirrord.

## 3.10.0

### Added

- CI: Update homebrew formula on release, refer [#484](https://github.com/metalbear-co/mirrord/issues/484)

### Changed

- VS Code Extension: change extension to use the target specified in the mirrord config file, if specified, rather than show the pod dropdown

## 3.9.0

### Added

- `MIRRORD_AGENT_NETWORK_INTERFACE` environment variable/file config to let user control which network interface to use. Workaround for [#670](https://github.com/metalbear-co/mirrord/issues/670).
- mirrord-config: `deprecated` and `unstable` tags to MirrordConfg macro for messaging user when using said fields

### Changed

- VS Code Extension: change extension to use a mirrord-config file for configuration
- VS Code Extension: use the IDE's telemetry settings to determine if telemetry should be enabled

## 3.8.0

### Changed

- mirrord-layer: Remove `unwrap` from initialization functions.
- Log level of operation bypassing log from warn to trace (for real this time).
- Perform filesystem operations for paths in `/home` locally by default (for real this time).

### Added

- VS Code Extension: add JSON schema
- Bypass SIP on MacOS on the executed binary, (also via shebang).
  See [[#649](https://github.com/metalbear-co/mirrord/issues/649)].
  This does not yet include binaries that are executed by the first binary.

### Fixed

- fix markdown job by adding the checkout action

## 3.7.3

### Fixed

- mirrord-agent: No longer resolves to `eth0` by default, now we first try to resolve
  the appropriate network interface, if this fails then we use `eth0` as a last resort.
  Fixes [#670](https://github.com/metalbear-co/mirrord/issues/670).

### Changed

- intelliJ: use custom delve on macos

## 3.7.2

### Fixed

- Release: fix broken docker build step caused by folder restructure

## 3.7.1

### Fixed

- using gcloud auth for kubernetes. (mistakenly loaded layer into it)
- debugging Go on VSCode. We patch to use our own delivered delve.
- Changed layer not to crash when connection is closed by agent. Closed [#693](https://github.com/metalbear-co/mirrord/issues/693).

### Changed

- IntelliJ: fallback to using a textfield if listing namespaces fails

## 3.7.0

### Added

- mirrord-config: New `mirrord-schema.json` file that contains docs and types which should help the user write their mirrord
  config files. This file has to be manually generated (there is a test to help you remember).

### Fixed

- IntelliJ: Fix occurring of small namespace selection window and make mirrord dialogs resizable
- IntelliJ: Fix bug when pressing cancel in mirrord dialog and rerunning the application no mirrord window appears again
- VS Code: Fix crash occurring because it used deprecated env vars.

### Changed

- mirrord-config: Take `schema` feature out of feature flag (now it's always on).
- mirrord-config: Add docs for the user config types.

## 3.6.0

### Added

- mirrord-layer: Allow capturing tracing logs to file and print github issue creation link via MIRRORD_CAPTURE_ERROR_TRACE env variable

### Fixed

- Fix vscode artifacts where arm64 package was not released.
- IntelliJ plugin: if namespaces can't be accessed, use the default namespace

### Changed

- Add `/home` to default file exclude list.
- Changed log level of `Bypassing operation...` from warning to trace.
- IntelliJ settings default to match CLI/VSCode.

## 3.5.3

### Fixed

- Fixed broken release step for VS Code Darwin arm64 version

## 3.5.2

### Fixed

- Fixed breaking vscode release step

## 3.5.1

### Fixed

- Fixed an issue with the release CI

### Changed

- Update target file config to have `namespace` nested inside of `target` and not a separate `target_namespace`.
  See [#587](https://github.com/metalbear-co/mirrord/issues/587) and [#667](https://github.com/metalbear-co/mirrord/issues/667)

## 3.5.0

### Added

- aarch64 release binaries (no go support yet, no IntelliJ also).
- mirrord-layer: Add [`FileFilter`](mirrord-layer/src/file/filter.rs) that allows the user to include or exclude file paths (with regex support) for file operations.

### Changed

- mirrord-layer: Improve error message when user tries to run a program with args without `--`.
- Add tests for environment variables passed to KubeApi for authentication feature for cli credential fetch
- Remove openssl/libssl dependency, cross compilation is easier now. (It wasn't needed/used)
- mirrord-config: Changed the way [`fs`](mirrord-config/src/fs.rs) works: now it supports 2 modes `Simple` and `Advanced`,
  where `Simple` is similar to the old behavior (enables read-only, read-write, or disable file ops), and `Advanced`
  allows the user to specify include and exclude (regexes) filters for [`FileFilter`](mirrord-layer/src/file/filter.rs).
- Lint `README` and update it for `--target` flag.
- mirrord-layer: improve error message for invalid targets.

### Removed

- `--pod-name`, `--pod-namespace`, `--impersonated_container_name` have been removed in favor of `--target`, `--target-namespace`

### Fixed

- Env var to ignore ports used by a debugger for intelliJ/VSCode, refer [#644](https://github.com/metalbear-co/mirrord/issues/644)

## 3.4.0

### Added

- Add changelog for intelliJ extension, closes [#542](https://github.com/metalbear-co/mirrord/issues/542)
- Add filter for changelog to ci.yml
- Telemetry for intelliJ extension.

### Changed

- Update intelliJ extension: lint & bump java version to 17.
- Added `/Users` and `/Library` to path to ignore for file operations to improve UX on macOS.
- Use same default options as CLI in intelliJ extension.
- Improve UI layout of intelliJ extension.
- Separate tcp and udp outgoing option in intelliJ extension.
- Tighter control of witch environment variables would be passed to the KubeApi when fetching credentials via cli in kube-config. See [#637](https://github.com/metalbear-co/mirrord/issues/637)

### Fixed

- Lint Changelog and fix level of a "Changed" tag.
- File operations - following symlinks now works as expected. Previously, absolute symlinks lead to use our own path instead of target path.
  For example, AWS/K8S uses `/var/run/..` for service account credentials. In many machines, `/var/run` is symlink to `/run`
  so we were using `/run/..` instead of `/proc/{target_pid}/root/run`.
- Fix not reappearing window after pressing cancel-button in intelliJ extension.

## 3.3.0

### Added

- Telemetries, see [TELEMETRY.md](./TELEMETRY.md) for more information.

### Changed

- Added timeout for "waiting for pod to be ready..." in mirrord-layer to prevent unresponsive behavior. See [#579](https://github.com/metalbear-co/mirrord/issues/579)
- IntelliJ Extension: Default log level to `ERROR` from `DEBUG`

### Fixed

- Issue with [bottlerocket](https://github.com/bottlerocket-os/bottlerocket) where they use `/run/dockershim.sock`
  instead of the default containerd path. Add new path as fallback.

## 3.2.0

### Changed

- Extended support for both `-s` and `-x` wildcard matching, now supports `PREFIX_*`, `*_SUFFIX`, ect.
- Add to env default ignore `JAVA_HOME`,`HOMEPATH`,`CLASSPATH`,`JAVA_EXE` as it's usually runtime that you don't want
  from remote. Possibly fixes issue discussed on Discord (used complained that they had to use absolute path and not
  relative).
- Add `jvm.cfg` to default bypass for files.
- Clarify wrong target error message.
- mirrord-layer: Improve error message in `connection::handle_error`.

### Fixed

- Don't ignore passed `--pod-namespace` argument, closes
  [[#605](https://github.com/metalbear-co/mirrord/issues/605)]
- Replace deprecated environment variables in IntelliJ plugin
- Issues with IntelliJ extension when debugging Kotlin applications
- Scrollable list for pods and namespaces for IntelliJ extension,
  closes [[#610](https://github.com/metalbear-co/mirrord/issues/610)]

### Deprecated

- `--impersonated-container-name` and `MIRRORD_IMPERSONATED_CONTAINER_NAME` are
  deprecated in favor of `--target` or `MIRRORD_IMPERSONATED_TARGET`
- `--pod-namespace` and `MIRRORD_AGENT_IMPERSONATED_POD_NAMESPACE` are deprecated in
  favor of `--target-namespace` and `MIRRORD_TARGET_NAMESPACE`

## 3.1.3

### Changed

- release: VS Code extension release as stable and not pre-release.

### Fixed

- Dev container failing to execute `apt-get install -y clang`

## 3.1.2

### Changed

- Update some texts in documentation, READMEs, and extension package descriptions
- IntelliJ version check on enabling instead of on project start. Don't check again after less than 3 minutes.

## 3.1.1

### Fixed

- IntelliJ plugin crashing on run because both include and exclude were being set for env vars.

## 3.1.0

### Added

- `pwrite` hook (used by `dotnet`);

### Fixed

- Issue [#577](https://github.com/metalbear-co/mirrord/issues/577). Changed non-error logs from `error!` to `trace!`.

### Changed

- Agent pod definition now has `requests` specifications to avoid being defaulted to high values.
  See [#579](https://github.com/metalbear-co/mirrord/issues/579).
- Change VSCode extension configuration to have file ops, outgoing traffic, DNS, and environment variables turned on by
  default.
- update intelliJ extension: toggles + panel for include/exclude env vars

## 3.0.22-alpha

### Changed

- Exclude internal configuration fields from generated schema.

### Fixed

- Issue [#531](https://github.com/metalbear-co/mirrord/issues/531). We now detect NixOS/Devbox usage and add `sh` to
  skipped list.

## 3.0.21-alpha

### Added

- Reuse agent - first process that runs will create the agent and its children will be able to reuse the same one to
  avoid creating many agents.
- Don't print progress for child processes to avoid confusion.
- Skip istio/linkerd-proxy/init container when mirroring a pod without a specific container name.
- Add "linkerd.io/inject": "disabled" annotation to pod created by mirrord to avoid linkerd auto inject.
- mirrord-layer: support `-target deployment/deployment_name/container/container_name` flag to run on a specific
  container.
- `/nix/*` path is now ignored for file operations to support NixOS.
- Shortcut `deploy` for `deployment` in target argument.
- Added the ability to override environment variables in the config file.

### Changed

- Print exit message when terminating application due to an unhandled error in the layer.
- mirrord-layer: refactored `pod_api.rs` to be more maintainble.
- Use kube config namespace by default.
- mirrord-layer: Ignore `EAFNOSUPPORT` error reporting (valid scenario).

## 3.0.20-alpha

### Added

- `pread` hook (used by `dotnet`);
- mirrord-layer: ignore opening self-binary (temporal SDK calculates the hash of the binary, and it fails because it
  happens remotely)
- Layer integration tests with more apps (testing with Go only on MacOS because of
  known crash on Linux - [[#380](https://github.com/metalbear-co/mirrord/issues/380)]).
  Closes [[#472](https://github.com/metalbear-co/mirrord/issues/472)].
- Added progress reporting to the CLI.
- CI: use [bors](https://bors.tech/) for merging! woohoo.

### Changed

- Don't report InProgress io error as error (log as info)
- mirrord-layer: Added some `dotnet` files to `IGNORE_FILES` regex set;
- mirrord-layer: Added the `Detour` type for use in the `ops` modules instead of `HookResult`. This type supports
  returning a `Bypass` to avoid manually checking if a hook actually failed or if we should just bypass it;
- mirrord-protocol: Reduce duplicated types around `read` operation;
- Layer integration tests for more apps. Closes
  [[#472](https://github.com/metalbear-co/mirrord/issues/472)].
- Rename http mirroring tests from `integration` to `http_mirroring` since there are
  now also integration tests in other files.
- Delete useless `e2e_macos` CI job.
- Integration tests also display test process output (with mirrord logs) when they
  time out.
- CI: mirrord-layer UT and integration run in same job.
- .devcontainer: Added missing dependencies and also kind for running e2e tests.

### Fixed

- Fix IntelliJ Extension artifact - use glob pattern
- Use LabelSelector instead of app=* to select pods from deployments
- Added another
  protection [to not execute in child processes from k8s auth](https://github.com/metalbear-co/mirrord/issues/531) by
  setting an env flag to avoid loading then removing it after executing the api.

## 3.0.19-alpha

### Added

- Release image for armv7 (Cloud ARM)

### Fixed

- Release for non-amd64 arch failed because of lack of QEMU step in the github action. Re-added it

## 3.0.18-alpha

### Changed

- Replaced `pcap` dependency with our own `rawsocket` to make cross compiling faster and easier.

## 3.0.17-alpha

### Fixed

- Release CI: Remove another failing step

## 3.0.16-alpha

### Fixed

- Release CI: Temporarily comment out failing step

## 3.0.15-alpha

### Fixed

- Release CI: Fix checkout action position in intelliJ release.

## 3.0.14-alpha

### Added

- Layer integration test. Tests the layer's loading and hooking in an http mirroring simulation with a flask web app.
  Addresses but does not
  close [[#472](https://github.com/metalbear-co/mirrord/issues/472)] (more integration tests still needed).

### Fixed

- Release CI: Fix paths for release artifacts

## 3.0.13-alpha

### Added

- mirrord-cli: added a SIP protection check for macos binaries,
  closes [[#412](https://github.com/metalbear-co/mirrord/issues/412)]

### Fixed

- Fixed unused dependencies issue, closes [[#494](https://github.com/metalbear-co/mirrord/issues/494)]

### Changed

- Remove building of arm64 Docker image from the release CI

## 3.0.12-alpha

### Added

- Release CI: add extensions as artifacts, closes [[#355](https://github.com/metalbear-co/mirrord/issues/355)]

### Changed

- Remote operations that fail logged on `info` level instead of `error` because having a file not found, connection
  failed, etc can be part of a valid successful flow.
- mirrord-layer: When handling an outgoing connection to localhost, check first if it's a socket we intercept/mirror,
  then just let it connect normally.
- mirrord-layer: removed `tracing::instrument` from `*_detour` functions.

### Fixed

- `getaddrinfo` now uses [`trust-dns-resolver`](https://docs.rs/trust-dns-resolver/latest/trust_dns_resolver/) when
  resolving DNS (previously it would do a `getaddrinfo` call in mirrord-agent that could result in incompatibility
  between the mirrored pod and the user environments).
- Support clusters running Istio. Closes [[#485](https://github.com/metalbear-co/mirrord/issues/485)].

## 3.0.11-alpha

### Added

- Support impersonated deployments, closes [[#293](https://github.com/metalbear-co/mirrord/issues/293)]
- Shorter way to select which deployment/pod/container to impersonate through `--target`
  or `MIRRORD_IMPERSONATED_TARGET`, closes [[#392](https://github.com/metalbear-co/mirrord/issues/392)]
- mirrord-layer: Support config from file alongside environment variables.
- intellij-ext: Add version check, closes [[#289](https://github.com/metalbear-co/mirrord/issues/289)]
- intellij-ext: better support for Windows with WSL.

### Deprecated

- `--pod-name` or `MIRRORD_AGENT_IMPERSONATED_POD_NAME` is deprecated in favor of `--target`
  or `MIRRORD_IMPERSONATED_TARGET`

### Fixed

- tcp-steal working with linkerd meshing.
- mirrord-layer should exit when agent disconnects or unable to make initial connection

## 3.0.10-alpha

### Added

- Test that verifies that outgoing UDP traffic (only with a bind to non-0 port and a
  call to `connect`) is successfully intercepted and forwarded.

### Fixed

- macOS binaries should be okay now.

## 3.0.9-alpha

### Changed

- Ignore http tests because they are unstable, and they block the CI.
- Bundle arm64 binary into the universal binary for MacOS.

## 3.0.8-alpha

### Fixed

- release CI: Fix dylib path for `dd`.

## 3.0.7-alpha

### Fixed

- mirrord-layer: Fix `connect` returning error when called on UDP sockets and the
  outgoing traffic feature of mirrord is disabled.
- mirrord-agent: Add a `tokio::time:timeout` to `TcpStream::connect`, fixes golang issue where sometimes it would get
  stuck attempting to connect on IPv6.
- intelliJ-ext: Fix CLion crash issue, closes [[#317](https://github.com/metalbear-co/mirrord/issues/317)]
- vscode-ext: Support debugging Go, and fix issues with configuring file ops and traffic stealing.

### Changed

- mirrord-layer: Remove check for ignored IP (localhost) from `connect`.
- mirrord-layer: Refactor `connect` function to be less bloated.
- `.dockerignore` now ignores more useless files (reduces mirrord-agent image build time, and size).
- mirrord-agent: Use `tracing::instrument` for the outgoing traffic feature.
- mirrord-agent: `IndexAllocator` now uses `ConnectionId` for outgoing traffic feature.

## 3.0.6-alpha

### Changed

- mirrord-layer: Remove `tracing::instrument` from `go_env::goenvs_unix_detour`.
- mirrord-layer: Log to info instead of error when failing to write to local tunneled streams.

### Added

- mirrord-layer, mirrord-cli: new command line argument/environment variable - `MIRRORD_SKIP_PROCESSES` to provide a
  list of comma separated processes to not to load into.
  Closes [[#298](https://github.com/metalbear-co/mirrord/issues/298)]
  , [[#308](https://github.com/metalbear-co/mirrord/issues/308)]
- release CI: add arm64e to the universal dylib
- intellij-ext: Add support for Goland

## 3.0.5-alpha

### Fixed

- mirrord-layer: Return errors from agent when `connect` fails back to the hook (previously we were handling these as
  errors in layer, so `connect` had slightly wrong behavior).
- mirrord-layer: instrumenting error when `write_detur` is called to stdout/stderr
- mirrord-layer: workaround for `presented server name type wasn't supported` error when Kubernetes server has IP for CN
  in certificate. [[#388](https://github.com/metalbear-co/mirrord/issues/388)]

### Changed

- mirrord-layer: Use `tracing::instrument` to improve logs.

### Added

- Outgoing UDP test with node. Closes [[#323](https://github.com/metalbear-co/mirrord/issues/323)]

## 3.0.4-alpha

### Fixed

- Fix crash in VS Code extension happening because the MIRRORD_OVERRIDE_ENV_VARS_INCLUDE and
  MIRRORD_OVERRIDE_ENV_VARS_EXCLUDE vars being populated with empty values (rather than not being populated at all)
  .Closes [[#413](https://github.com/metalbear-co/mirrord/issues/413)].
- Add exception to gradle when dylib/so file is not found.
  Closes [[#345](https://github.com/metalbear-co/mirrord/issues/345)]
- mirrord-layer: Return errors from agent when `connect` fails back to the hook (previously we were handling these as
  errors in layer, so `connect` had slightly wrong behavior).

## 3.0.3-alpha

### Changed

- Changed agent namespace to default to the pod namespace.
  Closes [[#404](https://github.com/metalbear-co/mirrord/issues/404)].

## 3.0.2-alpha

### Added

- Code sign Apple binaries.
- CD - Update latest tag after release is published.

### Changed

- In `go-e2e` test, call `os.Exit` instead fo sending `SIGINT` to the process.
- Install script now downloads latest tag instead of main branch to avoid downtime on installs.

### Fixed

- Fix Environment parsing error when value contained '='
  Closes [[#387](https://github.com/metalbear-co/mirrord/issues/387)].
- Fix bug in outgoing traffic with multiple requests in quick succession.
  Closes [[#331](https://github.com/metalbear-co/mirrord/issues/331)].

## 3.0.1-alpha

### Fixed

- Add missing dependency breaking the VS Code release.

## 3.0.0-alpha

### Added

- New feature: UDP outgoing, mainly for Go DNS but should work for most use cases also!
- E2E: add tests for python's fastapi with uvicorn
- Socket ops - `connect`: ignore localhost and ports 50000 - 60000 (reserved for debugger)
- Add "*.plist" to `IGNORE_REGEX`, refer [[#350](https://github.com/metalbear-co/mirrord/issues/350)].

### Changed

- Change all functionality (incoming traffic mirroring, remote DNS outgoing traffic, environment variables, file reads)
  to be enabled by default. ***Note that flags now disable functionality***

### Fixed

- mirrord-layer: User-friendly error for invalid kubernetes api certificate
- mirrord-cli: Add random prefix to the generated shared lib to prevent Bus Error/EXC_BAD_ACCESS
- Support for Go 1.19>= syscall hooking
- Fix Python debugger crash in VS Code Extension. Closes [[#350](https://github.com/metalbear-co/mirrord/issues/350)].

## 2.13.0

### Added

- Release arm64 agent image.

### Fixed

- Use selected namespace in IntelliJ plugin instead of always using default namespace.

## 2.12.1

### Fixed

- Fix bug where VS Code extension would crash on startup due to new configuration values not being the correct type.
- Unset DYLD_INSERT_LIBRARIES/LD_PRELOAD when creating the agent.
  Closes [[#330](https://github.com/metalbear-co/mirrord/issues/330)].
- Fix NullPointerException in IntelliJ Extension. Closes [[#335](https://github.com/metalbear-co/mirrord/issues/335)].
- FIx dylib/so paths for the IntelliJ Extension. Closes [[#337](https://github.com/metalbear-co/mirrord/pull/352)].

## 2.12.0

### Added

- Add more configuration values to the VS Code extension.
- Warning when using remote tcp without remote DNS (can cause ipv6/v4 issues).
  Closes [#327](https://github.com/metalbear-co/mirrord/issues/327)

### Fixed

- VS Code needed restart to apply kubectl config/context change.
  Closes [316](https://github.com/metalbear-co/mirrord/issues/316).
- Fixed DNS feature causing crash on macOS on invalid DNS name due to mismatch of return
  codes. [#321](https://github.com/metalbear-co/mirrord/issues/321).
- Fixed DNS feature not using impersonated container namespace, resulting with incorrect resolved DNS names.
- mirrord-agent: Use `IndexAllocator` to properly generate `ConnectionId`s for the tcp outgoing feature.
- tests: Fix outgoing and DNS tests that were passing invalid flags to mirrord.
- Go Hooks - use global ENABLED_FILE_OPS
- Support macOS with apple chip in the IntelliJ plugin.
  Closes [#337](https://github.com/metalbear-co/mirrord/issues/337).

## 2.11.0

### Added

- New feature: mirrord now supports TCP traffic stealing instead of mirroring. You can enable it by
  passing `--tcp-steal` flag to cli.

### Fixed

- mirrord-layer: Go environment variables crash - run Go env setup in a different stack (should
  fix [#292](https://github.com/metalbear-co/mirrord/issues/292))

### Changed

- mirrord-layer: Add `#![feature(let_chains)]` to `lib.rs` to support new compiler version.

## 2.10.1

### Fixed

- CI:Release - Fix typo that broke the build

## 2.10.0

### Added

- New feature, [tcp outgoing traffic](https://github.com/metalbear-co/mirrord/issues/27). It's now possible to make
  requests to a remote host from the staging environment context. You can enable this feature setting
  the `MIRRORD_TCP_OUTGOING` variable to true, or using the `-o` option in mirrord-cli.
- mirrord-cli add login command for logging in to metalbear-cloud
- CI:Release - Provide zip and sha256 sums

### Fixed

- Environment variables feature on Golang programs. Issue #292 closed in #299

## 2.9.1

### Fixed

- CI - set typescript version at 4.7.4 to fix broken release action

## 2.9.0

### Added

- Support for Golang fileops
- IntelliJ Extension for mirrord

### Changed

- mirrord-layer: Added common `Result` type to to reduce boilerplate, removed dependency of `anyhow` crate.
- mirrord-layer: Split `LayerError` into `LayerError` and `HookError` to distinguish between errors that can be handled
  by the layer and errors that can be handled by the hook. (no more requiring libc errno for each error!).
  Closes [#247](https://github.com/metalbear-co/mirrord/issues/247)

## 2.8.1

### Fixed

- CI - remove usage of ubuntu-18.04 machines (deprecated)

## 2.8.0

### Added

- E2E - add basic env tests for bash scripts

### Fixed

- mirrord-agent - Update pcap library, hopefully will fix dropped packets (syn sometimes missed in e2e).
- mirrord-agent/layer - Sometimes layer tries to connect to agent before it finsihed loading, even though pod is
  running. Added watching the log stream for a "ready" log message before attempting to connect.

### Changed

- E2E - describe all pods on failure and add file name to print of logs.
- E2E - print timestamp of stdout/stderr of `TestProcess`.
- E2E - Don't delete pod/service on failure, instead leave them for debugging.
- mirrord-agent - Don't use `tokio::spawn` for spawning `sniffer` (or any other namespace changing task) to avoid
  namespace-clashing/undefined behavior. Possibly fixing bugs.
- Change the version check on the VS Code extension to happen when mirrord is enabled rather than when the IDE starts
  up.

## 2.7.0

### Added

- mirrord-layer: You can now pass `MIRRORD_AGENT_COMMUNICATION_TIMEOUT` as environment variable to control agent
  timeout.
- Expand file system operations with `access` and `faccessat` hooks for absolute paths

### Fixed

- Ephemeral Containers didn't wait for the right condition, leading to timeouts in many cases.
- mirrord-layer: Wait for the correct condition in job creation, resolving startup/timeout issues.
- mirrord-layer: Add a sleep on closing local socket after receiving close to let local application respond before
  closing.
- mirrord-layer: Fix DNS issue where `ai_addr` would not live long enough (breaking the remote DNS feature).

### Changed

- Removed unused dependencies from `mirrord-layer/Cargo.toml`. (Closes #220)
- reduce e2e flakiness (add message sent on tcp listen subscription, wait for that message)
- reduce e2e flakiness - increase timeout time
- mirrord-layer - increase agent creation timeout (to reduce e2e flakiness on macOS)
- E2E - Don't do file stuff on http traffic to reduce flakiness (doesn't add any coverage value..)
- mirrord-layer - Change tcp mirror tunnel `select` to be biased so it flushes all data before closing it (better
  testing, reduces e2e flakiness)
- E2E - unify resolve_node_host for linux and macOS with support for wsl provided Docker & Kubernetes
- E2E - add `trace` for tests to have paramaterized arguments printed
- mirrord-agent - add debug print of args to identify runs
- E2E - remove double `--extract-path` parameter in tests
- E2E - macOS colima start with 3 cores and 8GB of RAM.
- E2E - Increase agent communication timeout to reduce flakiness.
- mirrord-layer - add `DetourGuard` to prevent unwanted calls to detours from our code.
- mirrord-layer - extract reused detours to seperate logic functions
- E2E - macOS run only sanity http mirror traffic with Python

## 2.6.0

### Added

- Add a flag for the agent, `--ephemeral-container`, to correctly refer to the filesystem i.e. refer to root path
  as `/proc/1/root` when the flag is on, otherwise `/`.
- Add support for Golang on amd64 (x86-64).

### Changed

- Assign a random port number instead of `61337`. (Reason: A forking process creates multiple agents sending traffic on
  the same port, causing addrinuse error.)
- `mirrord-layer/socket` now uses `socket2::SockAddr` to comply with Rust's new IP format.

### Fixed

- Fix filesystem tests to only run if the default path exists.
- Fix extension not running due to the node_modules directory not being packaged.

## 2.5.0

### Added

- New feature, [remote DNS resolving](https://github.com/metalbear-co/mirrord/issues/27#issuecomment-1154072686).
  It is now possible to use the remote's `addrinfo` by setting the `MIRRORD_REMOTE_DNS` variable to
  `true`, or using the `-d` option in mirrord-cli.
- New feature, [Ephemeral Containers](https://github.com/metalbear-co/mirrord/issues/172).
  Use Kubernetes beta feature `Ephemeral Containers` to mirror traffic with the `--ephemeral-container` flag.
- E2E tests on macos for Golang using the Gin framework.

### Changed

- Refactored `mirrord-layer/socket` into a module structure similar to `mirrord-layer/file`.
- Refactored the error part of the many `Result<Response, ResponseError>`.
- Refactored `file` related functions, created `FileHandler` and improved structure.
- Refactored error handling in mirrord-layer.
- E2E: Collect minikube logs and fix collecting container logs
- E2E: macOS use colima instead of minikube.
- Refactored `mirrord-layer/lib.rs` - no more passing many arguments! :)
- Refactored `mirrord-layer/lib.rs` - remove `unwrap()` and propagate error using `Result`

### Fixed

- Handle unwraps in fileops to gracefully exit and enable python fileops tests.
- Changed `addrinfo` to `VecDeque` - fixes a potential bug (loss of order)

## 2.4.1

### Added

- mirrord-cli `exec` subcommand accepts `--extract-path` argument to set the directory to extract the library to. Used
  for tests mainly.
- mirrord-layer provides `MIRRORD_IMPERSONATED_CONTAINER_NAME` environment variable to specify container name to
  impersonate. mirrord-cli accepts argument to set variable.
- vscode-ext provides quick-select for setting `MIRRORD_IMPERSONATED_CONTAINER_NAME`

### Changed

- Refactor e2e, enable only Node HTTP mirroring test.
- E2E: add macOS to E2E, support using minikube by env var.
- E2E: Skip loading to docker before loading to minikube (load directly to minikube..)
- layer: Environment variables now load before process starts, no more race conditions.

### Fixed

- Support connections that start with tcp flags in addition to Syn (on macOS CI we saw CWR + NS)
- `fcntl` error on macOS [#184](https://github.com/metalbear-co/mirrord/issues/184) by a workaround.

## 2.3.1

### Changed

- Refactor(agent) - change `FileManager` to be per peer, thus removing the need of it being in a different task, moving
  the handling to the peer logic, change structure of peer handling to a struct.
- Don't fail environment variable request if none exists.
- E2E: Don't assert jobs and pods length, to allow better debugging and less flakiness.
- Refactor(agent) - Main loop doesn't pass messages around but instead spawned peers interact directly with tcp sniffer.
  Renamed Peer -> Client and ClientID.
- Add context to agent/job creation errors (Fixes #112)
- Add context to stream creation error (Fixes #110)
- Change E2E to use real app, closes [#149](https://github.com/metalbear-co/mirrord/issues/149)

## 2.3.0

### Added

- Add support for overriding a process' environment variables by setting `MIRRORD_OVERRIDE_ENV_VARS` to `true`. To
  filter out undesired variables, use the `MIRRORD_OVERRIDE_FILTER_ENV_VARS` configuration with arguments such
  as `FOO;BAR`.

### Changed

- Remove `unwrap` from the `Future` that was waiting for Kube pod to spin up in `pod_api.rs`. (Fixes #110)
- Speed up agent container image building by using a more specific base image.
- CI: Remove building agent before building & running tests (duplicate)
- CI: Add Docker cache to Docker build-push action to reduce build duration.
- CD release: Fix universal binary for macOS
- Refactor: Change protocol + mirrord-layer to split messages into modules, so main module only handles general
  messages, passing down to the appropriate module for handling.
- Add a CLI flag to specify `MIRRORD_AGENT_TTL`
- CI: Collect mirrord-agent logs in case of failure in e2e.
- Add "app" = "mirrord" label to the agent pod for log collection at ease.
- CI: Add sleep after local app finishes loading for agent to load filter make tests less flaky.
- Handle relative paths for open, openat
- Fix once cell renamings, PR [#98165](https://github.com/rust-lang/rust/pull/98165)
- Enable the blocking feature of the `reqwest` library

## 2.2.1

### Changed

- Compile universal binaries for MacOS. (Fixes #131)
- E2E small improvements, removing sleeps. (Fixes #99)

## 2.2.0

### Added

- File operations are now available behind the `MIRRORD_FILE_OPS` env variable, this means that mirrord now hooks into
  the following file functions: `open`, `fopen`, `fdopen`, `openat`, `read`, `fread`, `fileno`, `lseek`, and `write` to
  provide a mirrored file system.
- Support for running x64 (Intel) binary on arm (Silicon) macOS using mirrord. This will download and use the x64
  mirrord-layer binary when needed.
- Add detours for fcntl/dup system calls, closes [#51](https://github.com/metalbear-co/mirrord/issues/51)

### Changed

- Add graceful exit for library extraction logic in case of error.
- Refactor the CI by splitting the building of mirrord-agent in a separate job and caching the agent image for E2E
  tests.
- Update bug report template to apply to the latest version of mirrord.
- Change release profile to strip debuginfo and enable LTO.
- VS Code extension - update dependencies.
- CLI & macOS: Extract to `/tmp/` instead of `$TMPDIR` as the executed process is getting killed for some reason.

### Fixed

- Fix bug that caused configuration changes in the VS Code extension not to work
- Fix typos

## 2.1.0

### Added

- Prompt user to update if their version is outdated in the VS Code extension or CLI.
- Add support for docker runtime, closes [#95](https://github.com/metalbear-co/mirrord/issues/95).
- Add a keep-alive to keep the agent-pod from exiting, closes [#63](https://github.com/metalbear-co/mirrord/issues/63)

## 2.0.4

Complete refactor and re-write of everything.

- The CLI/VSCode extension now use `mirrord-layer` which loads into debugged process using `LD_PRELOAD`
  /`DYLD_INSERT_LIBRARIES`.
  It hooks some of the syscalls in order to proxy incoming traffic into the process as if it was running in the remote
  pod.
- Mono repo
- Fixed unwraps inside
  of [agent-creation](https://github.com/metalbear-co/mirrord/blob/main/mirrord-layer/src/lib.rs#L75),
  closes [#191](https://github.com/metalbear-co/mirrord/issues/191)<|MERGE_RESOLUTION|>--- conflicted
+++ resolved
@@ -7,17 +7,15 @@
 
 ## [Unreleased]
 
-<<<<<<< HEAD
 ### Fixed
 
 - CI: Fix regex for homebrew formula
-=======
+
 ## 3.10.4
 
 ### Fixed
 
 - VS Code Extension: Fix crash when no env vars are defined in launch.json
->>>>>>> b86c7dc2
 
 ## 3.10.3
 
