pub mod utils;

#[cfg(test)]
mod tests {
    use std::collections::HashMap;

    use k8s_openapi::api::{batch::v1::Job, core::v1::Pod};
    use kube::{api::ListParams, Api};
    use nix::{
        sys::signal::{self, Signal},
        unistd::Pid,
    };
    use tokio::{
        io::{AsyncBufReadExt, AsyncReadExt, BufReader},
<<<<<<< HEAD
        process::Command,
        time::{timeout, Duration},
=======
        time::{sleep, timeout, Duration},
>>>>>>> 49681566
    };

    use crate::utils::*;

    #[tokio::test]
    async fn test_complete_node_api() {
        _test_complete_api("node").await;
    }

    #[tokio::test]
    async fn test_complete_python_api() {
        _test_complete_api("python").await;
    }

    /// Starts the Node(express.js)/Python(flask) api server, sends four different requests,
    /// validates data, stops the server and validates if the agent job and pod are deleted.
    async fn _test_complete_api(server: &str) {
        let client = setup_kube_client().await;

        let pod_namespace = "default";
        let env: HashMap<&str, &str> = HashMap::new(); // for adding more environment variables
        let mut server = test_server_init(&client, pod_namespace, env, server).await;

        let service_url = get_service_url(&client, pod_namespace).await.unwrap();

        let mut stderr_reader = BufReader::new(server.stderr.take().unwrap());
        let mut stdout_reader = BufReader::new(server.stdout.take().unwrap());

        // Note: to run a task in the background, don't await on it.
        // spawn returns a JoinHandle
        tokio::spawn(async move {
            loop {
                let mut error_stream = String::new();
                // the following is a blocking call, so we need to spawn a task to read the stderr
                stderr_reader.read_line(&mut error_stream).await.unwrap();
                // Todo(investigate): it looks like the task reaches the panic when not kept in a
                // loop i.e. the buffer reads an empty string:  `thread 'main'
                // panicked at 'Error: '`
                if !error_stream.is_empty() {
                    panic!("Error: {}", error_stream);
                }
            }
        });

        let mut is_running = String::new();
        let start_timeout = Duration::from_secs(10);

        timeout(start_timeout, async {
            loop {
                stdout_reader.read_line(&mut is_running).await.unwrap();
                if is_running == "Server listening on port 80\n" {
                    break;
                }
            }
        })
        .await
        .unwrap();

        // agent takes a bit of time to set filter and start sending traffic, this should solve many
        // race stuff until we watch the agent logs and start sending requests after we see
        // it had set the new filter.
        sleep(Duration::from_millis(100)).await;
        send_requests(service_url.as_str()).await;

        timeout(Duration::from_secs(5), async {
            server.wait().await.unwrap()
        })
        .await
        .unwrap();
        validate_requests(&mut stdout_reader).await;

        let jobs_api: Api<Job> = Api::namespaced(client.clone(), "default");
        let jobs = jobs_api.list(&ListParams::default()).await.unwrap();
        // assuming only one job is running
        // to make the tests parallel we need to figure a way to get the exact job name when len() >
        // 1
        assert!(jobs.items.len() > 0);

        let pods_api: Api<Pod> = Api::namespaced(client.clone(), "default");
        let pods = pods_api.list(&ListParams::default()).await.unwrap();
        assert!(pods.items.len() > 1);

        let cleanup_timeout = Duration::from_secs(35);
        timeout(
            cleanup_timeout,
            tokio::spawn(async move {
                // verify cleanup
                loop {
                    let updated_jobs = jobs_api.list(&ListParams::default()).await.unwrap();
                    let updated_pods = pods_api.list(&ListParams::default()).await.unwrap(); // only the http-echo pod should exist
                    if updated_pods.items.len() == 1 && updated_jobs.items.is_empty() {
                        let http_echo_pod = updated_pods.items[0].metadata.name.clone().unwrap();
                        assert!(http_echo_pod.contains("http-echo"));
                        break;
                    }
                    tokio::time::sleep(Duration::from_secs(1)).await;
                }
            }),
        )
        .await
        .unwrap()
        .unwrap();
    }

    #[tokio::test]
    /// Sends a request to a different pod in the cluster (different namespace) and asserts
    /// that no operation is performed as specified in the request by the server
    /// as the agent pod is impersonating the pod running in the default namespace
    async fn test_different_pod_in_cluster() {
        let client = setup_kube_client().await;

        let test_namespace = "test-namespace";
        let pod_namespace = "default";
        let env: HashMap<&str, &str> = HashMap::new();
        let mut server = test_server_init(&client, pod_namespace, env, "node").await;

        create_namespace(&client, test_namespace).await;
        create_http_echo_pod(&client, test_namespace).await;

        let service_url = get_service_url(&client, test_namespace).await.unwrap();

        let mut stderr_reader = BufReader::new(server.stderr.take().unwrap());
        let mut stdout_reader = BufReader::new(server.stdout.take().unwrap());

        tokio::spawn(async move {
            loop {
                let mut error_stream = String::new();
                stderr_reader.read_line(&mut error_stream).await.unwrap();
                if !error_stream.is_empty() {
                    panic!("Error: {}", error_stream);
                }
            }
        });

        let mut is_running = String::new();
        let start_timeout = Duration::from_secs(10);

        timeout(start_timeout, async {
            stdout_reader.read_line(&mut is_running).await.unwrap();
            assert_eq!(is_running, "Server listening on port 80\n");
        })
        .await
        .unwrap();

        // agent takes a bit of time to set filter and start sending traffic, this should solve many
        // race stuff until we watch the agent logs and start sending requests after we see
        // it had set the new filter.
        sleep(Duration::from_millis(100)).await;
        send_requests(service_url.as_str()).await;

        // Note: Sending a SIGTERM adds an EOF to the stdout stream, so we can read it without
        // blocking.
        signal::kill(
            Pid::from_raw(server.id().unwrap().try_into().unwrap()),
            Signal::SIGTERM,
        )
        .unwrap();

        server.wait().await.unwrap();

        validate_no_requests(&mut stdout_reader).await;
        delete_namespace(&client, test_namespace).await;
    }

    // agent namespace tests
    #[tokio::test]
    /// Creates a new k8s namespace, starts the API server with env:
    /// MIRRORD_AGENT_NAMESPACE=namespace, asserts that the agent job and pod are created
    /// validate data through requests to the API server
    async fn test_good_agent_namespace() {
        let client = setup_kube_client().await;

        let agent_namespace = "test-namespace-agent-good";
        let pod_namespace = "default";
        let env = HashMap::from([("MIRRORD_AGENT_NAMESPACE", agent_namespace)]);
        let mut server = test_server_init(&client, pod_namespace, env, "node").await;

        create_namespace(&client, agent_namespace).await;

        let service_url = get_service_url(&client, "default").await.unwrap();

        let mut stderr_reader = BufReader::new(server.stderr.take().unwrap());
        let mut stdout_reader = BufReader::new(server.stdout.take().unwrap());

        tokio::spawn(async move {
            loop {
                let mut error_stream = String::new();
                stderr_reader.read_line(&mut error_stream).await.unwrap();
                if !error_stream.is_empty() {
                    panic!("Error: {}", error_stream);
                }
            }
        });

        let mut is_running = String::new();
        let start_timeout = Duration::from_secs(10);

        timeout(start_timeout, async {
            loop {
                stdout_reader.read_line(&mut is_running).await.unwrap();
                if is_running == "Server listening on port 80\n" {
                    break;
                }
            }
        })
        .await
        .unwrap();

        // agent takes a bit of time to set filter and start sending traffic, this should solve many
        // race stuff until we watch the agent logs and start sending requests after we see
        // it had set the new filter.
        sleep(Duration::from_millis(100)).await;
        send_requests(service_url.as_str()).await;

        timeout(Duration::from_secs(5), async {
            server.wait().await.unwrap()
        })
        .await
        .unwrap();
        validate_requests(&mut stdout_reader).await;

        let jobs_api: Api<Job> = Api::namespaced(client.clone(), agent_namespace);
        let jobs = jobs_api.list(&ListParams::default()).await.unwrap();
        assert_eq!(jobs.items.len(), 1);

        let pods_api: Api<Pod> = Api::namespaced(client.clone(), agent_namespace);
        let pods = pods_api.list(&ListParams::default()).await.unwrap();
        assert_eq!(pods.items.len(), 1);
        delete_namespace(&client, agent_namespace).await;
    }

    #[tokio::test]
    /// Starts the API server with env: MIRRORD_AGENT_NAMESPACE=namespace (nonexistent),
    /// asserts the process crashes: "NotFound" as the namespace does not exist
    async fn test_nonexistent_agent_namespace() {
        let client = setup_kube_client().await;
        let agent_namespace = "nonexistent-namespace";
        let pod_namespace = "default";
        let env = HashMap::from([("MIRRORD_AGENT_NAMESPACE", agent_namespace)]);
        let mut server = test_server_init(&client, pod_namespace, env, "node").await;

        let mut stderr_reader = BufReader::new(server.stderr.take().unwrap());

        let timeout_duration = Duration::from_secs(5);
        timeout(
            timeout_duration,
            tokio::spawn(async move {
                loop {
                    let mut error_stream = String::new();
                    stderr_reader
                        .read_to_string(&mut error_stream)
                        .await
                        .unwrap();
                    if !error_stream.is_empty() {
                        assert!(error_stream.contains("NotFound")); //Todo: fix this when unwraps are removed in pod_api.rs
                        break;
                    }
                }
            }),
        )
        .await
        .unwrap()
        .unwrap();
    }

    // pod namespace tests
    #[tokio::test]
    /// Creates a new k8s namespace, starts the API server with env:
    /// MIRRORD_AGENT_IMPERSONATED_POD_NAMESPACE=namespace, validates data sent through
    /// requests
    async fn test_good_pod_namespace() {
        let client = setup_kube_client().await;

        let pod_namespace = "test-pod-namespace";
        create_namespace(&client, pod_namespace).await;
        create_http_echo_pod(&client, pod_namespace).await;

        let env = HashMap::from([("MIRRORD_AGENT_IMPERSONATED_POD_NAMESPACE", pod_namespace)]);
        let mut server = test_server_init(&client, pod_namespace, env, "node").await;

        let service_url = get_service_url(&client, pod_namespace).await.unwrap();

        let mut stderr_reader = BufReader::new(server.stderr.take().unwrap());
        let mut stdout_reader = BufReader::new(server.stdout.take().unwrap());

        tokio::spawn(async move {
            loop {
                let mut error_stream = String::new();
                stderr_reader.read_line(&mut error_stream).await.unwrap();
                if !error_stream.is_empty() {
                    panic!("Error: {}", error_stream);
                }
            }
        });

        let mut is_running = String::new();
        let start_timeout = Duration::from_secs(10);

        timeout(start_timeout, async {
            loop {
                stdout_reader.read_line(&mut is_running).await.unwrap();
                if is_running == "Server listening on port 80\n" {
                    break;
                }
            }
        })
        .await
        .unwrap();

        // agent takes a bit of time to set filter and start sending traffic, this should solve many
        // race stuff until we watch the agent logs and start sending requests after we see
        // it had set the new filter.
        sleep(Duration::from_millis(100)).await;
        send_requests(service_url.as_str()).await;

        timeout(Duration::from_secs(5), async {
            server.wait().await.unwrap()
        })
        .await
        .unwrap();
        validate_requests(&mut stdout_reader).await;

        delete_namespace(&client, pod_namespace).await;
    }

    #[tokio::test]
    /// Starts the API server with env: MIRRORD_AGENT_IMPERSONATED_POD_NAMESPACE=namespace
    /// (nonexistent), asserts the process crashes: "NotFound" as the namespace does not
    /// exist
    async fn test_bad_pod_namespace() {
        let client = setup_kube_client().await;

        let pod_namespace = "default";
        let env = HashMap::from([(
            "MIRRORD_AGENT_IMPERSONATED_POD_NAMESPACE",
            "nonexistent-namespace",
        )]);
        let mut server = test_server_init(&client, pod_namespace, env, "node").await;

        let mut stderr_reader = BufReader::new(server.stderr.take().unwrap());
        let timeout_duration = Duration::from_secs(5);
        timeout(
            timeout_duration,
            tokio::spawn(async move {
                loop {
                    let mut error_stream = String::new();
                    stderr_reader
                        .read_to_string(&mut error_stream)
                        .await
                        .unwrap();
                    if !error_stream.is_empty() {
                        assert!(
                            error_stream.contains("NotFound"),
                            "stream data: {error_stream:?}"
                        ); //Todo: fix this when unwraps are removed in pod_api.rs
                        break;
                    }
                }
            }),
        )
        .await
        .unwrap()
        .unwrap();
    }

    #[tokio::test]
    pub async fn test_file_ops() {
        let path = env!("CARGO_BIN_FILE_MIRRORD");
        let command = vec!["python3", "python-e2e/ops.py"];
        let client = setup_kube_client().await;
        let pod_namespace = "default";
        let mut env = HashMap::new();
        env.insert("MIRRORD_AGENT_IMAGE", "test");
        env.insert("MIRRORD_CHECK_VERSION", "false");
        let pod_name = get_http_echo_pod_name(&client, pod_namespace)
            .await
            .unwrap();
        let args: Vec<&str> = vec!["exec", "--pod-name", &pod_name, "-c", "--enable-fs", "--"]
            .into_iter()
            .chain(command.into_iter())
            .collect();
        let test = Command::new(path)
            .args(args)
            .envs(&env)
            .status()
            .await
            .unwrap();
        assert!(test.success());
    }
}<|MERGE_RESOLUTION|>--- conflicted
+++ resolved
@@ -12,12 +12,8 @@
     };
     use tokio::{
         io::{AsyncBufReadExt, AsyncReadExt, BufReader},
-<<<<<<< HEAD
         process::Command,
-        time::{timeout, Duration},
-=======
         time::{sleep, timeout, Duration},
->>>>>>> 49681566
     };
 
     use crate::utils::*;
